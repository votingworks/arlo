--- conflicted
+++ resolved
@@ -232,23 +232,6 @@
 
 def test_get_sample_size(contests):
     for contest in contests:
-<<<<<<< HEAD
-        computed = bravo.get_sample_size(
-            RISK_LIMIT, contests[contest], round0_sample_results[contest], {"0": 0}
-        )
-        expected = true_sample_sizes[contest]
-        assert computed == expected, f"{contest} failed"
-
-        # Test round 2
-        computed = bravo.get_sample_size(
-            RISK_LIMIT,
-            contests[contest],
-            round1_sample_results[contest],
-            round1_sizes[contest],
-        )
-        expected = round2_sample_sizes[contest]
-        assert computed == expected, f"{contest} failed"
-=======
         if contest in ["test3", "test4", "test9"]:
             verr = pytest.raises(
                 ValueError,
@@ -318,7 +301,6 @@
                 )
                 expected = round2_sample_sizes[contest]
                 assert computed == expected, f"{contest} failed"
->>>>>>> ff37291d
 
 
 def test_bravo_expected_prob():
@@ -704,23 +686,8 @@
         "0.8": {"type": None, "size": 41, "prob": 0.8},
         "0.9": {"type": None, "size": 57, "prob": 0.9},
     },
-<<<<<<< HEAD
-    "test3": {
-        "asn": {"type": "ASN", "size": -1.0, "prob": -1.0},
-        "0.7": {"type": None, "size": -1.0, "prob": 0.7},
-        "0.8": {"type": None, "size": -1.0, "prob": 0.8},
-        "0.9": {"type": None, "size": -1.0, "prob": 0.9},
-    },
-    "test4": {
-        "asn": {"type": "ASN", "size": -1.0, "prob": -1.0},
-        "0.7": {"type": None, "size": -1.0, "prob": 0.7},
-        "0.8": {"type": None, "size": -1.0, "prob": 0.8},
-        "0.9": {"type": None, "size": -1.0, "prob": 0.9},
-    },
-=======
     "test3": {},
     "test4": {},
->>>>>>> ff37291d
     "test5": {"all-ballots": {"type": "all-ballots", "size": 1000, "prob": None},},
     "test6": {
         "asn": {"type": "ASN", "size": 238, "prob": 0.52},
@@ -752,58 +719,13 @@
 
 
 round2_sample_sizes = {
-<<<<<<< HEAD
-    "test1": {
-        "asn": {"type": "ASN", "size": -12, "prob": 0.0},
-        "0.7": {"type": None, "size": 0, "prob": 0.7},
-        "0.8": {"type": None, "size": 0, "prob": 0.8},
-        "0.9": {"type": None, "size": 0, "prob": 0.9},
-    },
-=======
     "test1": {},
->>>>>>> ff37291d
     "test2": {
         "asn": {"type": "ASN", "size": 42, "prob": 0.53},
         "0.7": {"type": None, "size": 57, "prob": 0.7},
         "0.8": {"type": None, "size": 66, "prob": 0.8},
         "0.9": {"type": None, "size": 87, "prob": 0.9},
     },
-<<<<<<< HEAD
-    "test3": {
-        "asn": {"type": "ASN", "size": -1.0, "prob": -1.0},
-        "0.7": {"type": None, "size": -1.0, "prob": 0.7},
-        "0.8": {"type": None, "size": -1.0, "prob": 0.8},
-        "0.9": {"type": None, "size": -1.0, "prob": 0.9},
-    },
-    "test4": {"all-ballots": {"type": "all-ballots", "size": -1, "prob": None},},
-    "test5": {"all-ballots": {"type": "all-ballots", "size": -1, "prob": None},},
-    "test6": {
-        "asn": {"type": "ASN", "size": -2, "prob": 0.0},
-        "0.7": {"type": None, "size": 0, "prob": 0.7},
-        "0.8": {"type": None, "size": 0, "prob": 0.8},
-        "0.9": {"type": None, "size": 0, "prob": 0.9},
-    },
-    "test7": {"asn": {"type": "ASN", "size": -28, "prob": None,},},
-    "test8": {"asn": {"type": "ASN", "size": 14, "prob": None,},},
-    "test9": {"asn": {"type": "ASN", "size": -1, "prob": None,},},
-    "test10": {"asn": {"type": "ASN", "size": -52, "prob": None,},},
-    "test11": {"asn": {"type": "ASN", "size": 1, "prob": 1.0,},},
-    "test12": {
-        "asn": {"type": "ASN", "size": -12, "prob": 0.0},
-        "0.7": {"type": None, "size": 0, "prob": 0.7},
-        "0.8": {"type": None, "size": 0, "prob": 0.8},
-        "0.9": {"type": None, "size": 0, "prob": 0.9},
-    },
-    "test_small_third_candidate": {
-        "asn": {"type": "ASN", "size": -3917, "prob": 0.0},
-        "0.7": {"type": None, "size": 0, "prob": 0.7},
-        "0.8": {"type": None, "size": 0, "prob": 0.8},
-        "0.9": {"type": None, "size": 0, "prob": 0.9},
-    },
-    "test_ga_presidential": {
-        "all-ballots": {"type": "all-ballots", "size": -1, "prob": None},
-    },
-=======
     "test3": {},
     "test4": {},
     "test5": {},
@@ -816,5 +738,4 @@
     "test12": {},
     "test_small_third_candidate": {},
     "test_ga_presidential": {},
->>>>>>> ff37291d
 }