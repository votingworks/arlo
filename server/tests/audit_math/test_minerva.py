# pylint: disable=invalid-name
import pytest

from pytest import approx
from ...audit_math import minerva
from ...audit_math.sampler_contest import Contest


@pytest.fixture
def contests():
    contests = {}

    for contest in bravo_contests:
        contests[contest] = Contest(contest, bravo_contests[contest])

    return contests


# TODO regularize tests via parameterization
# Note also doctests in minerva.py module.


def test_get_sample_size():
    c3 = minerva.make_arlo_contest({"a": 600, "b": 400, "c": 100, "_undervote_": 100})
    res = minerva.get_sample_size(10, c3, None, [])
    assert res == {
        "0.7": {"type": None, "size": 134, "prob": 0.7},
        "0.8": {"type": None, "size": 166, "prob": 0.8},
        "0.9": {"type": None, "size": 215, "prob": 0.9},
    }

    c3 = minerva.make_arlo_contest({"a": 600, "b": 400, "c": 100, "_undervote_": 100})
    res = minerva.get_sample_size(10, c3, None, [])
    assert res == {
        "0.7": {"type": None, "size": 134, "prob": 0.7},
        "0.8": {"type": None, "size": 166, "prob": 0.8},
        "0.9": {"type": None, "size": 215, "prob": 0.9},
    }

    d1 = minerva.make_arlo_contest({"a": 600, "b": 200, "c": 100})
    res = minerva.get_sample_size(10, d1, None, [])
    assert res == {
        "0.7": {"type": None, "size": 20, "prob": 0.7},
        "0.8": {"type": None, "size": 25, "prob": 0.8},
        "0.9": {"type": None, "size": 35, "prob": 0.9},
    }

    d2 = minerva.make_arlo_contest({"a": 100, "b": 1})
    res = minerva.get_sample_size(10, d2, None, [])
    assert res == {
        "0.7": {"type": None, "size": 4, "prob": 0.7},
        "0.8": {"type": None, "size": 4, "prob": 0.8},
        "0.9": {"type": None, "size": 4, "prob": 0.9},
    }

    d3 = minerva.make_arlo_contest({"a": 500, "b": 500})
    res = minerva.get_sample_size(10, d3, None, [])
    assert res == {
        "0.7": {"type": None, "size": 1000, "prob": 0.7},
        "0.8": {"type": None, "size": 1000, "prob": 0.8},
        "0.9": {"type": None, "size": 1000, "prob": 0.9},
    }

    d4 = minerva.make_arlo_contest({"a": 300, "b": 200, "c": 200, "_undervote_": 300})
    res = minerva.get_sample_size(10, d4, None, [])
    assert res == {
        "0.7": {"type": None, "size": 222, "prob": 0.7},
        "0.8": {"type": None, "size": 276, "prob": 0.8},
        "0.9": {"type": None, "size": 358, "prob": 0.9},
    }

    d5 = minerva.make_arlo_contest({"a": 300})
    res = minerva.get_sample_size(10, d5, None, [])
    assert res == {
        "0.7": {"type": None, "size": -1, "prob": 0.7},
        "0.8": {"type": None, "size": -1, "prob": 0.8},
        "0.9": {"type": None, "size": -1, "prob": 0.9},
    }


def test_get_sample_size_landslide():
    d2 = minerva.make_arlo_contest({"a": 100, "b": 0})
    res = minerva.get_sample_size(10, d2, None, [])
    assert res == {"0.9": {"type": None, "size": 4, "prob": 1.0}}


<<<<<<< HEAD
=======
def test_get_sample_size_2r():
    c = minerva.make_arlo_contest({"a": 600, "b": 400, "c": 100, "_undervote_": 100})
    res = minerva.compute_risk(
        10,
        c,
        minerva.make_sample_results(c, [[40, 40, 3], [70, 30, 10]]),
        {1: 83, 2: 200},
    )
    assert res == (approx({("winner", "loser"): 0.006382031505998192}), True)


>>>>>>> 16f18ac4
def test_get_sample_size_2win():
    d2 = minerva.make_arlo_contest(
        {"a": 400, "b": 400, "c": 200, "d": 100}, num_winners=2
    )
    res = minerva.get_sample_size(10, d2, None, [])
    assert res == {
        "0.7": {"prob": 0.7, "size": 79, "type": None},
        "0.8": {"prob": 0.8, "size": 87, "type": None},
        "0.9": {"prob": 0.9, "size": 114, "type": None},
    }


def test_compute_risk_2win():
    c = minerva.make_arlo_contest(
        {"a": 400, "b": 400, "c": 200, "d": 100}, num_winners=2
    )
    res = minerva.compute_risk(
        10, c, minerva.make_sample_results(c, [[40, 40, 18, 2]]), {1: 100}
    )
    assert res == ({("winner", "loser"): 0.0064653703790821795}, True)


def test_compute_risk_2win_2():
    c = minerva.make_arlo_contest(
        {"a": 400, "b": 400, "c": 200, "d": 100}, num_winners=2
    )
    res = minerva.compute_risk(
        10, c, minerva.make_sample_results(c, [[30, 30, 30, 10]]), {1: 100}
    )
    assert res == ({("winner", "loser"): 0.552702598296842}, False)


def test_compute_risk_2win_2_2r():
    c = minerva.make_arlo_contest(
        {"a": 400, "b": 400, "c": 200, "d": 100}, num_winners=2
    )
    res = minerva.compute_risk(
        10,
        c,
        minerva.make_sample_results(c, [[30, 30, 30, 10], [50, 50, 25, 25]]),
        {1: 100, 2: 150},
    )
    assert res == (approx({("winner", "loser"): 0.083535346859948}), True)


def test_compute_risk():
    c3 = minerva.make_arlo_contest({"a": 600, "b": 400, "c": 100, "_undervote_": 100})
    res = minerva.compute_risk(
        10, c3, minerva.make_sample_results(c3, [[56, 40, 3]]), {1: 100}
    )
    assert res == ({("winner", "loser"): 0.0933945799801079}, True)


def test_compute_risk_close_narrow():
    "Check an audit with tight and wide margins, ala issue #778"

    c = minerva.make_arlo_contest(
        {"a": 5100000, "b": 4900000, "c": 100, "_undervote_": 100000}
    )
    res = minerva.compute_risk(
        10, c, minerva.make_sample_results(c, [[5100, 4990, 1]]), {1: 10091}
    )
    assert res == ({("winner", "loser"): 0.16896200607848647}, False)


def test_compute_risk_close_narrow_2():
    "Continue to 2nd round"

    c = minerva.make_arlo_contest(
        {"a": 5100000, "b": 4900000, "c": 100, "_undervote_": 100000}
    )
    res = minerva.compute_risk(
        10,
        c,
        minerva.make_sample_results(c, [[5100, 4990, 1], [5100, 4900, 0]]),
        {1: 10091, 2: 10000},
    )
    assert res == (approx({("winner", "loser"): 0.03907953348498701}), True)


@pytest.mark.skip(reason="Takes over a minute to run.")
def test_compute_risk_close_narrow_3():
    "test 100,000 samples in 2nd round"

    c = minerva.make_arlo_contest(
        {"a": 5100000, "b": 4900000, "c": 100, "_undervote_": 100000}
    )
    res = minerva.compute_risk(
        10,
        c,
        minerva.make_sample_results(c, [[50100, 49900, 1], [51000, 49000, 0]]),
        {1: 100001, 2: 100000},
    )
    assert res == ({("winner", "loser"): 0.0016102827517693026}, True)


# @pytest.mark.skip(reason="To be addressed in future version of Athena package")
def test_compute_risk_too_low():
    "Check an audit with such a small p-value that it might become NaN. Fails in 0.7.1"

    c = minerva.make_arlo_contest({"a": 2453876, "b": 2358432, "_undervote_": 114911})
    res = minerva.compute_risk(
        10, c, minerva.make_sample_results(c, [[17605, 0]]), {1: 17605}
    )
    assert res == ({("winner", "loser"): 0.0}, True)


bravo_contests = {
    "test1": {
        "cand1": 600,
        "cand2": 400,
        "ballots": 1000,
        "numWinners": 1,
        "votesAllowed": 1,
    },
    "test2": {
        "cand1": 600,
        "cand2": 200,
        "cand3": 100,
        "ballots": 900,
        "votesAllowed": 1,
        "numWinners": 1,
    },
    "test3": {"cand1": 100, "ballots": 100, "votesAllowed": 1, "numWinners": 1},
    "test4": {"cand1": 100, "ballots": 100, "votesAllowed": 1, "numWinners": 1},
    "test5": {
        "cand1": 500,
        "cand2": 500,
        "ballots": 1000,
        "votesAllowed": 1,
        "numWinners": 1,
    },
    "test6": {
        "cand1": 300,
        "cand2": 200,
        "cand3": 200,
        "ballots": 1000,
        "votesAllowed": 1,
        "numWinners": 1,
    },
    "test7": {
        "cand1": 300,
        "cand2": 200,
        "cand3": 100,
        "ballots": 700,
        "votesAllowed": 1,
        "numWinners": 2,
    },
    "test8": {
        "cand1": 300,
        "cand2": 300,
        "cand3": 100,
        "ballots": 700,
        "votesAllowed": 1,
        "numWinners": 2,
    },
    "test9": {
        "cand1": 300,
        "cand2": 200,
        "ballots": 700,
        "votesAllowed": 1,
        "numWinners": 2,
    },
    "test10": {
        "cand1": 600,
        "cand2": 300,
        "cand3": 100,
        "ballots": 1000,
        "votesAllowed": 1,
        "numWinners": 2,
    },
    "test11": {
        "cand1": 1000,
        "cand2": 0,
        "ballots": 1000,
        "votesAllowed": 1,
        "numWinners": 1,
    },
    "test12": {
        "cand1": 600,
        "cand2": 400,
        "cand3": 0,
        "ballots": 1000,
        "votesAllowed": 1,
        "numWinners": 1,
    },
    "test_small_third_candidate": {
        "cand1": 10000,
        "cand2": 9000,
        "cand3": 200,
        "ballots": 20000,
        "votesAllowed": 1,
        "numWinners": 1,
    },
}

# Useful test data
round0_sample_results = {
    "test1": None,
    "test2": None,
    "test3": None,
    "test4": None,
    "test5": None,
    "test6": None,
    "test7": None,
    "test8": None,
    "test9": None,
    "test10": None,
    "test11": None,
    "test12": None,
    "test_small_third_candidate": None,
}

round1_sample_results = {
    "test1": {"round1": {"cand1": 72, "cand2": 47}},
    "test2": {"round1": {"cand1": 25, "cand2": 18, "cand3": 5,}},
    "test3": {"round1": {"cand1": 0}},
    "test4": {"round1": {"cand1": 100}},
    "test5": {"round1": {"cand1": 500, "cand2": 500,}},
    "test6": {"round1": {"cand1": 72, "cand2": 48, "cand3": 48}},
    "test7": {"round1": {"cand1": 30, "cand2": 25, "cand3": 10}},
    "test8": {"round1": {"cand1": 72, "cand2": 55, "cand3": 30}},
    "test9": {"round1": {"cand1": 1, "cand2": 1,}},
    "test10": {"round1": {"cand1": 60, "cand2": 30, "cand3": 10}},
    "test11": {"round1": {"cand1": 0, "cand2": 0}},
    "test12": {"round1": {"cand1": 72, "cand2": 47, "cand3": 0}},
    "test_small_third_candidate": {
        "round1": {"cand1": 1200, "cand2": 1000, "cand3": 10}
    },
}

true_sample_sizes = {
    "test1": {
        "asn": {"type": "ASN", "size": 119, "prob": 0.52},
        "0.7": {"type": None, "size": 184, "prob": 0.7},
        "0.8": {"type": None, "size": 244, "prob": 0.8},
        "0.9": {"type": None, "size": 351, "prob": 0.9},
    },
    "test2": {
        "asn": {"type": "ASN", "size": 22, "prob": 0.55},
        "0.7": {"type": None, "size": 32, "prob": 0.7},
        "0.8": {"type": None, "size": 41, "prob": 0.8},
        "0.9": {"type": None, "size": 57, "prob": 0.9},
    },
    "test3": {"asn": {"type": "ASN", "size": 1, "prob": 1.0},},
    "test4": {"asn": {"type": "ASN", "size": 1, "prob": 1.0},},
    "test5": {
        "asn": {"type": "ASN", "size": 1000, "prob": 1},
        "0.7": {"type": None, "size": 1000, "prob": 0.7},
        "0.8": {"type": None, "size": 1000, "prob": 0.8},
        "0.9": {"type": None, "size": 1000, "prob": 0.9},
    },
    "test6": {
        "asn": {"type": "ASN", "size": 238, "prob": 0.52},
        "0.7": {"type": None, "size": 368, "prob": 0.7},
        "0.8": {"type": None, "size": 488, "prob": 0.8},
        "0.9": {"type": None, "size": 702, "prob": 0.9},
    },
    "test7": {"asn": {"type": "ASN", "size": 101, "prob": None,},},
    "test8": {"asn": {"type": "ASN", "size": 34, "prob": None,},},
    "test9": {"asn": {"type": "ASN", "size": -1, "prob": None,},},
    "test10": {"asn": {"type": "ASN", "size": 48, "prob": None,},},
    "test11": {"asn": {"type": "ASN", "size": 1, "prob": 1.0,},},
    "test12": {
        "asn": {"type": "ASN", "size": 119, "prob": 0.52},
        "0.7": {"type": None, "size": 184, "prob": 0.7},
        "0.8": {"type": None, "size": 244, "prob": 0.8},
        "0.9": {"type": None, "size": 351, "prob": 0.9},
    },
    "test_small_third_candidate": {
        "asn": {"type": "ASN", "size": 1769, "prob": 0.5},
        "0.7": {"type": None, "size": 2837, "prob": 0.7},
        "0.8": {"type": None, "size": 3760, "prob": 0.8},
        "0.9": {"type": None, "size": 5426, "prob": 0.9},
    },
}<|MERGE_RESOLUTION|>--- conflicted
+++ resolved
@@ -84,8 +84,6 @@
     assert res == {"0.9": {"type": None, "size": 4, "prob": 1.0}}
 
 
-<<<<<<< HEAD
-=======
 def test_get_sample_size_2r():
     c = minerva.make_arlo_contest({"a": 600, "b": 400, "c": 100, "_undervote_": 100})
     res = minerva.compute_risk(
@@ -97,7 +95,6 @@
     assert res == (approx({("winner", "loser"): 0.006382031505998192}), True)
 
 
->>>>>>> 16f18ac4
 def test_get_sample_size_2win():
     d2 = minerva.make_arlo_contest(
         {"a": 400, "b": 400, "c": 200, "d": 100}, num_winners=2
