# pylint: disable=invalid-name
"""
This library allows the performing of a stratified audit. For now, it works with
ballot polling and ballot comparison, plurality winner contests. The method
is SUITE, described by Ottoboni, Stark, Lindeman, and McBurnett here:
https://arxiv.org/abs/1809.04235

This code borrows heavily from code already written by Stark and Ottoboni here:
https://github.com/pbstark/CORLA18
"""
from itertools import product
import math
from typing import Tuple, Dict, TypedDict, NamedTuple
from collections import Counter

from decimal import Decimal
import numpy as np
import scipy as sp


from .sampler_contest import Contest, CVRS, SAMPLECVRS
from . import bravo, supersimple


class HybridPair(NamedTuple):
    non_cvr: int
    cvr: int


GAMMA = 1.03905  # This GAMMA is used in Stark's tool, AGI, and CORLA
MIN_SAMPLE_SIZE = 5  # The smallest sample size we want to take


class BallotPollingStratum:
    """
    A class encapsulating a stratum of ballots in an election. Each stratum is its
    own contest object, with its own margin. Strata, along with the overall
    contest object, are passed to the SUITE module when perfoming mixed-strata
    audits.
    """

    SAMPLE_RESULTS = Dict[str, Dict[str, int]]  # ballot polling

    num_ballots: int
    vote_totals: Dict[str, int]
    sample: SAMPLE_RESULTS
    sample_size: int

    def __init__(
        self,
        num_ballots: int,
        vote_totals: Dict[str, int],
        sample_results: SAMPLE_RESULTS,
        sample_size: int,
    ):

        """
        initialize this stratum.

        Inputs:
            num_ballots: the total number of ballots cast in this stratum
            vote_totals: the per-candidate vote totals for this stratum, of the form
                    {
                        cand1: 700,
                        cand2: 200,
                        ...
                    }
            sample_results : the vote totals for this stratum in the sample so far, by round. E.g.,
                    {
                        "round1" : {
                            "winner1": 10,
                            "winner2": 7,
                            "loser1": 5,
                            "loser2": 2,
                            ...
                        },
                        "round2": {...},
                        ...
                    }
            sample_size: the number of ballots sampled so far
        """
        self.num_ballots = num_ballots
        self.vote_totals = vote_totals
        self.sample = sample_results
        self.sample_size = sample_size

    def compute_pvalue(
        self, reported_margin: int, winner: str, loser: str, null_lambda: float
    ) -> float:
        """
        Compute a p-value for a winner-loser pair for this stratum.


        Inputs:
            reported_margin: the total margin, in votes, between the winner and loser across all strata
            winner: the name of the winner
            loser: the name of the loser
            null_lambda: the null hypothesis lambda value from which we derive a null margin

        Outputs:
            pvalue: the pvalue from testing the hypothesis that null margin is not the acual margin
        """
<<<<<<< HEAD
        n = self.sample_size
        if n == 0 or reported_margin == 0:
=======

        if self.sample_size == 0 or reported_margin == 0:
>>>>>>> 74ac1ba6
            return 1.0

        if self.sample_size == self.num_ballots:
            return 0.0

        sample = bravo.compute_cumulative_sample(self.sample)
        n_w = sample[winner]
        n_l = sample[loser]
        n_u = self.sample_size - n_w - n_l

        v_w = self.vote_totals[winner]
        v_l = self.vote_totals[loser]
        v_u = self.num_ballots - v_w - v_l

        null_margin = (v_w - v_l) - null_lambda * reported_margin

        if not (v_w >= n_w and v_l >= n_l and v_u >= n_u):
            raise ValueError("Alternative hypothesis isn't consistent with the sample")

        alt_logLR = (
            np.sum(np.log(v_w - np.arange(n_w)))
            + np.sum(np.log(v_l - np.arange(n_l)))
            + np.sum(np.log(v_u - np.arange(n_u)))
        )

        null_logLR = (
            lambda Nw: (n_w > 0) * np.sum(np.log(Nw - np.arange(n_w)))
            + (n_l > 0) * np.sum(np.log(Nw - null_margin - np.arange(n_l)))
            + (n_u > 0)
            * np.sum(np.log(self.num_ballots - 2 * Nw + null_margin - np.arange(n_u)))
        )

        upper_n_w_limit = (self.num_ballots - n_u + null_margin) / 2.0
        lower_n_w_limit = np.max([n_w, n_l + null_margin])

        # For extremely small or large null_margins, the limits do not
        # make sense with the sample values.
        if upper_n_w_limit < n_w or (upper_n_w_limit - null_margin) < n_l:
            raise ValueError("Null is impossible, given the sample")

        LR_derivative = (
            lambda Nw: np.sum([1 / (Nw - i) for i in range(n_w)])
            + np.sum([1 / (Nw - null_margin - i) for i in range(n_l)])
            - 2
            * np.sum(
                [1 / (self.num_ballots - 2 * Nw + null_margin - i) for i in range(n_u)]
            )
        )

        # Check if the maximum occurs at an endpoint: deriv has no sign change
        if LR_derivative(upper_n_w_limit) * LR_derivative(lower_n_w_limit) > 0:
            nuisance_param = (
                upper_n_w_limit
                if null_logLR(upper_n_w_limit) >= null_logLR(lower_n_w_limit)
                else lower_n_w_limit
            )
        # Otherwise, find the (unique) root of the derivative of the log likelihood ratio
        else:
            nuisance_param = sp.optimize.brentq(
                LR_derivative, lower_n_w_limit, upper_n_w_limit
            )
        logLR = alt_logLR - null_logLR(nuisance_param)
        LR = float(np.exp(logLR))  # This value is always a float, but np.exp
        # can return a vector. casting for the typechecker.
        # Note if this value overflows, the p-value becomes 0.

        return 1.0 / LR if 1.0 / LR < 1 else 1.0


class MisstatementCounts(TypedDict):
    o1: int
    o2: int
    u1: int
    u2: int


# { (winner, loser): MistatementCounts }
MISSTATEMENTS = Dict[Tuple[str, str], MisstatementCounts]


class BallotComparisonStratum:
    """
    A class encapsulating a stratum of ballots in an election. Each stratum is its
    own contest object, with its own margin. Strata, along with the overall
    contest object, are passed to the SUITE module when perfoming mixed-strata
    audits.
    """

    num_ballots: int
    vote_totals: Dict[str, int]
    misstatements: MISSTATEMENTS
    sample_size: int

    def __init__(
        self,
        num_ballots: int,
        vote_totals: Dict[str, int],
        misstatements: MISSTATEMENTS,
        sample_size: int,
    ):
        """
        Initializes the ballot comparison stratum.

        Inputs:
            contest: contest information for this stratum, including candidate
                     vote totals and stratum size
            results: The CVRs for this stratum.
            misstatements: All of the misstatements observed so far, by winner-loser pair. E.g.,
                    {
                        (winner1, loser1): {"o1": 0, "o2": 0, "u1": 0, "u2": 0},
                        (winner1, loser2): ...,
                        ...,
                        (winner2, loser1): ...
                    }
            sample_size: the number of ballots sampled so far
        """

        self.num_ballots = num_ballots
        self.vote_totals = vote_totals
        self.misstatements = misstatements
        self.sample_size = sample_size

    def compute_pvalue(self, reported_margin, winner, loser, null_lambda) -> float:

        """
        Compute a p-value for a winner-loser pair for this strata based on its math type.

        Inputs:
            reported_margin: the alternative hypothesis margin, in ballots
            winner, loser: the winner-loser pair to evaluate the hypothesis on
            null_lambda: the Fisher's combining lambda for the null hypothesis.

        Outputs:
            pvalue - the pvalue for the hypothesis given the null_lambda
        """

        if self.sample_size == 0 or reported_margin == 0:
            return 1.0

        if self.sample_size == self.num_ballots:
            return 0.0

        o1, o2, u1, u2 = (
            self.misstatements[(winner, loser)]["o1"],
            self.misstatements[(winner, loser)]["o2"],
            self.misstatements[(winner, loser)]["u1"],
            self.misstatements[(winner, loser)]["u2"],
        )

        U_s = Decimal(2 * self.num_ballots / reported_margin)
        gamma = Decimal(GAMMA)
        multiplier = 1 - Decimal(null_lambda) / (gamma * U_s)

        # This represents an invalid alternative, because lambda is too big.
        if multiplier <= 0:
            raise ValueError("Alternative hypothesis is invalid!")

        log_pvalue = (
            self.sample_size * multiplier.ln()
            - o1 * (1 - 1 / (2 * gamma)).ln()
            - o2 * (1 - 1 / gamma).ln()
            - u1 * (1 + 1 / (2 * gamma)).ln()
            - u2 * (1 + 1 / gamma).ln()
        )
        pvalue = (log_pvalue).exp()
        return float(np.min([float(pvalue), 1.0]))  # cast for the typechecker


def maximize_fisher_combined_pvalue(
    alpha: float,
    contest: Contest,
    bp_stratum: BallotPollingStratum,
    cvr_stratum: BallotComparisonStratum,
    winner: str,
    loser: str,
    stepsize: float = 0.05,
) -> float:
    """
    Grid search to find the maximum P-value.
    Find the smallest Fisher's combined statistic for P-values obtained
    by testing two null hypotheses at level alpha using data X=(X1, X2).

    This was largely taken from CORLA18.

    Inputs:
        alpha: the risk limit as a fraction
        contest: the contest being audited
        bp_stratum: a stratum object containing the ballot polling stratum
        cvr_stratum: a stratum object containing the ballot comparison stratum
        winner, loser: the winner-loser pair to maximuze the p-value over

    Outputs:
        a maximum p-value for the Fisher's combining function given the two
        strata.
    """
    maximized_pvalue = 0.0
    # find range of possible lambda
    cvr_winner_votes = cvr_stratum.vote_totals[winner]
    bp_winner_votes = bp_stratum.vote_totals[winner]

    cvr_loser_votes = cvr_stratum.vote_totals[loser]
    bp_loser_votes = bp_stratum.vote_totals[loser]

    V = cvr_winner_votes - cvr_loser_votes + bp_winner_votes - bp_loser_votes

    # The election is tied
    if V == 0:
        return 1.0

    lambda_lower = (
        np.amax(
            [
                cvr_winner_votes - cvr_loser_votes - cvr_stratum.num_ballots,
                V - (bp_winner_votes - bp_loser_votes + bp_stratum.num_ballots),
            ]
        )
        / V
    )
    lambda_upper = (
        np.amax(
            [
                cvr_winner_votes - cvr_loser_votes + cvr_stratum.num_ballots,
                V - (bp_winner_votes - bp_loser_votes - bp_stratum.num_ballots),
            ]
        )
        / V
    )

    sample = bravo.compute_cumulative_sample(bp_stratum.sample)
    bp_sample_winner_votes = sample[winner]
    bp_sample_loser_votes = sample[loser]

    reported_margin = contest.candidates[winner] - contest.candidates[loser]

    Wn = bp_sample_winner_votes
    Ln = bp_sample_loser_votes
    Un = bp_stratum.sample_size - bp_sample_winner_votes - bp_sample_loser_votes
    assert Wn >= 0, f"{Wn, Ln, Un}"
    assert Ln >= 0, f"{Wn, Ln, Un}"
    assert Un >= 0, f"{Wn, Ln, Un}"

    T2 = (
        lambda delta: 2
        * bp_stratum.sample_size
        * np.log(1 + reported_margin * delta / (2 * bp_stratum.num_ballots * GAMMA))
    )
    modulus = (
        lambda delta: 2 * Wn * np.log(1 + reported_margin * delta)
        + 2 * Ln * np.log(1 + reported_margin * delta)
        + 2 * Un * np.log(1 + 2 * reported_margin * delta)
        + T2(delta)
    )

    while True:
        test_lambdas = np.arange(lambda_lower, lambda_upper + stepsize, stepsize)
        if len(test_lambdas) < 5:
            stepsize = (lambda_upper + 1 - lambda_lower) / 5
            test_lambdas = np.arange(lambda_lower, lambda_upper + stepsize, stepsize)

        fisher_pvalues = np.empty_like(test_lambdas)
        for i, test_lambda in enumerate(test_lambdas):
            try:
                pvalue1 = np.min(
                    [
                        1,
                        cvr_stratum.compute_pvalue(
                            reported_margin, winner, loser, test_lambda
                        ),
                    ]
                )
            except ValueError:
                pvalue1 = 0

            try:
                pvalue2 = np.min(
                    [
                        1,
                        bp_stratum.compute_pvalue(
                            reported_margin, winner, loser, 1 - test_lambda
                        ),
                    ]
                )
            except ValueError as e:
                # If the sprt throws an error, set its pvalue to 0.
                # This is per the Stark code
                if "Alternative" in str(e):
                    pvalue2 = 1.0
                else:
                    pvalue2 = 0

            pvalues = [pvalue1, pvalue2]
            if np.any(np.array(pvalues) == 0):
                fisher_pvalues[i] = 0
            else:
                obs = -2 * np.sum(np.log(pvalues))
                fisher_pvalues[i] = 1 - sp.stats.chi2.cdf(obs, df=2 * len(pvalues))

        pvalue = np.max(fisher_pvalues)
        alloc_lambda = test_lambdas[np.argmax(fisher_pvalues)]

        # If p-value is over the risk limit, then there's no need to refine the
        # maximization. We have a lower bound on the maximum.
        if pvalue > alpha or modulus is None:
            maximized_pvalue = pvalue
            break

        # Use modulus of continuity for the Fisher combination function to check
        # how close this is to the true max
        fisher_fun_obs = sp.stats.chi2.ppf(1 - pvalue, df=4)
        fisher_fun_alpha = sp.stats.chi2.ppf(1 - alpha, df=4)
        dist = np.abs(fisher_fun_obs - fisher_fun_alpha)
        mod = modulus(stepsize)

        if mod <= dist:
            maximized_pvalue = pvalue
            break

        # We haven't found a good enough max yet, keep looking
        # TODO memoize the p-values we've already looked at
        # to make it faster.
        lambda_lower = alloc_lambda - 2 * stepsize
        lambda_upper = alloc_lambda + 2 * stepsize
        stepsize /= 10

    return min(maximized_pvalue, 1.0)


def try_n(
    n: int,
    alpha: float,
    contest: Contest,
    winner: str,
    loser: str,
    bp_stratum: BallotPollingStratum,
    cvr_stratum: BallotComparisonStratum,
    n_ratio: float,
) -> float:
    """
    A function that evaluates whether a certain sample size can meet the risk limit.

    Inputs:
        n - the sample size to test
        alpha - the risk limit as a fraction
        contest - the contest being audited
        winner, loser - the winner-loser pair to evaluate the risk measurement over
        bp_stratum: a stratum object containing the ballot polling stratum
        cvr_stratum: a stratum object containing the ballot comparison stratum
        n_ratio: the ratio of the size of the CVR stratum to both strata.
    Outputs:
        A Fisher's combined maximized p-value for the given sample size, contest,
        winner-loser pair, and strata.
    """
    n1_original = cvr_stratum.sample_size
    n2_original = bp_stratum.sample_size

    o1_rate, o2_rate, u1_rate, u2_rate = 0.0, 0.0, 0.0, 0.0
    # Assume o1, o2, u1, u2 rates will be the same as what we observed in sample
    if n1_original != 0:
        o1_rate = cvr_stratum.misstatements[(winner, loser)]["o1"] / n1_original
        o2_rate = cvr_stratum.misstatements[(winner, loser)]["o2"] / n1_original
        u1_rate = cvr_stratum.misstatements[(winner, loser)]["u1"] / n1_original
        u2_rate = cvr_stratum.misstatements[(winner, loser)]["u2"] / n1_original

    n1 = math.ceil(n_ratio * n)
    n2 = int(n - n1)

    if (n1 < n1_original) or (n2 < n2_original):
        return 1.0

    o1 = (
        math.ceil(o1_rate * (n - n1_original))
        + cvr_stratum.misstatements[(winner, loser)]["o1"]
    )
    o2 = (
        math.ceil(o2_rate * (n - n1_original))
        + cvr_stratum.misstatements[(winner, loser)]["o2"]
    )
    u1 = (
        math.floor(u1_rate * (n - n1_original))
        + cvr_stratum.misstatements[(winner, loser)]["u1"]
    )
    u2 = (
        math.floor(u2_rate * (n - n1_original))
        + cvr_stratum.misstatements[(winner, loser)]["u2"]
    )

    # Because this is a hypothetical sample, we create a
    # corresponding hypothetical stratum
    hyp_sample_size = n1

    hyp_misstatements: MISSTATEMENTS = {
        (winner, loser): {"o1": o1, "o2": o2, "u1": u1, "u2": u2,}
    }

    hyp_cvr_stratum = BallotComparisonStratum(
        cvr_stratum.num_ballots,
        cvr_stratum.vote_totals,
        hyp_misstatements,
        hyp_sample_size,
    )

    # Set up the no-CVR stratum, assuming the sample looks like the
    # prior round
    prev_sample_size = bp_stratum.sample_size
    hyp_sample: BallotPollingStratum.SAMPLE_RESULTS = {"hyp_round": {}}

    cumulative_sample = bravo.compute_cumulative_sample(bp_stratum.sample)

    # Add fake ballots to the hypothetical sample:
    if prev_sample_size == 0:
        # If no ballots have been sampled, assume the sample is roughly
        # the margin
        hyp_sample["hyp_round"] = {
            winner: min(
                int(n2 * (bp_stratum.vote_totals[winner] / bp_stratum.num_ballots)),
                bp_stratum.vote_totals[winner],
            ),
            loser: min(
                math.ceil(
                    n2 * (bp_stratum.vote_totals[loser] / bp_stratum.num_ballots)
                ),
                bp_stratum.vote_totals[loser],
            ),
        }
    else:
        # Otherwise use the sample we've seen so far
        hyp_sample["hyp_round"] = {
            winner: min(
                int(
                    (n2 - prev_sample_size)
                    * (cumulative_sample[winner] / prev_sample_size)
                ),
                bp_stratum.vote_totals[winner],
            ),
            loser: min(
                math.ceil(
                    (n2 - prev_sample_size)
                    * (cumulative_sample[loser] / prev_sample_size)
                ),
                bp_stratum.vote_totals[loser],
            ),
        }

    hyp_sample_size = n2
    hyp_sample_size = min(bp_stratum.num_ballots, hyp_sample_size)

    for rnd in bp_stratum.sample:
        hyp_sample[rnd] = bp_stratum.sample[rnd]

    hyp_no_cvr_stratum = BallotPollingStratum(
        bp_stratum.num_ballots, bp_stratum.vote_totals, hyp_sample, hyp_sample_size
    )

    return maximize_fisher_combined_pvalue(
        alpha, contest, hyp_no_cvr_stratum, hyp_cvr_stratum, winner, loser
    )


def get_sample_size(
    risk_limit: int,
    contest: Contest,
    bp_stratum: BallotPollingStratum,
    cvr_stratum: BallotComparisonStratum,
) -> HybridPair:
    """
    Estimate the initial sample sizes for the audit.

    Inputs:
        risk_limit      - the risk limit (as an integer percentage) for this audit
        contest         - the overall contest information
        bp_stratum: a stratum object containing the ballot polling stratum
        cvr_stratum: a stratum object containing the ballot comparison stratum
    Outputs:
        sample_sizes    - A Tuple of (cvr_strata_size, no_cvr_strata_size).
    """

    alpha = float(risk_limit) / 100

    for winner, loser in product(contest.winners, contest.losers):
        n_ratio = cvr_stratum.num_ballots / (
            cvr_stratum.num_ballots + bp_stratum.num_ballots
        )
        num_sampled = max(
            MIN_SAMPLE_SIZE, cvr_stratum.sample_size + bp_stratum.sample_size
        )

        ballots_to_sample = num_sampled

        expected_pvalue = 1.0

        # this allows us to exactly match CORLA18's estimate_n and estimate_escalation_n
        coefficient = 1.1
        if bp_stratum.sample_size == 0 and cvr_stratum.sample_size == 0:
            coefficient = 2.0

        # step 1: linear search, increasing n by a factor of 1.1 each time
        while (expected_pvalue > alpha) or (expected_pvalue is np.nan):
            ballots_to_sample = int(coefficient * ballots_to_sample)
            if ballots_to_sample > contest.ballots:
                cvr_ballots_to_sample = math.ceil(n_ratio * contest.ballots)
                bp_ballots_to_sample = int(contest.ballots - cvr_ballots_to_sample)
                return HybridPair(
                    cvr=cvr_ballots_to_sample, non_cvr=bp_ballots_to_sample
                )

            expected_pvalue = try_n(
                ballots_to_sample,
                alpha,
                contest,
                winner,
                loser,
                bp_stratum,
                cvr_stratum,
                n_ratio,
            )

        # step 2: bisection between n/1.1 and n
        low_n = ballots_to_sample / coefficient
        high_n = ballots_to_sample
        mid_pvalue = 1.0
        # TODO: do we need this tolerance?
        risk_limit_tol = 0.8
        # while (mid_pvalue > alpha) or (expected_pvalue is np.nan):
        while (
            (mid_pvalue > alpha)
            or (mid_pvalue < risk_limit_tol * alpha)
            or (expected_pvalue is np.nan)
        ):
            mid_n = int(np.floor((low_n + high_n) / 2))  # cast for typechecker
            if mid_n in [low_n, high_n]:
                break
            mid_pvalue = try_n(
                mid_n, alpha, contest, winner, loser, bp_stratum, cvr_stratum, n_ratio,
            )
            if mid_pvalue <= alpha:
                high_n = mid_n
            else:
                low_n = mid_n

        cvr_ballots_to_sample = math.ceil(n_ratio * high_n)
        bp_ballots_to_sample = math.ceil(high_n - cvr_ballots_to_sample)

    return HybridPair(cvr=cvr_ballots_to_sample, non_cvr=bp_ballots_to_sample)


def compute_risk(
    risk_limit: int, contest: Contest, bp_stratum, cvr_stratum
) -> Tuple[float, bool]:
    """
    Computes a risk measurement for a given sample, using fisher's combining
    function to combine pvalue measurements from a ballot polling and ballot
    comparison stratum. Returns the highest measured p-value for all winner-loser
    pairs.

    Inputs:
        risk_limit      - the risk limit (as an integer percentage) for this audit
        contest         - the overall contest information
        bp_stratum: a stratum object containing the ballot polling stratum
        cvr_stratum: a stratum object containing the ballot comparison stratum

    Outputs:
        a maximized Fisher's combined p-value over all winner-loser pairs, and
        whether the p-value meets the risk limit.

    """
    #    alpha = Decimal(risk_limit) / 100
    alpha = float(risk_limit) / 100
    assert alpha < 1

    pvalues = []
    for winner, loser in product(contest.winners, contest.losers):
        pvalues.append(
            maximize_fisher_combined_pvalue(
                alpha, contest, bp_stratum, cvr_stratum, winner, loser
            )
        )

    max_p = max(pvalues)

    return max_p, max_p <= alpha


def misstatements(
    contest: Contest, reported_results: CVRS, audited_results: SAMPLECVRS,
) -> MISSTATEMENTS:
    misstatements: MISSTATEMENTS = {}
    for winner, loser in product(contest.winners, contest.losers):
        discrepancies = [
            supersimple.discrepancy(
                contest,
                winner,
                loser,
                reported_results.get(ballot),
                audited_result["cvr"],
            )
            for ballot, audited_result in audited_results.items()
        ]

        discrepancy_nums = [
            discrepancy["counted_as"]
            for discrepancy in discrepancies
            if discrepancy is not None
        ]
        misstatement_counts = Counter(discrepancy_nums)
        # We want to be conservative, so we will ignore understatements (i.e. errors
        # that favor the winner) which are negative.
        misstatements[(winner, loser)] = {
            "o1": misstatement_counts[1],
            "o2": misstatement_counts[2],
            "u1": 0,
            "u2": 0,
        }

    return misstatements<|MERGE_RESOLUTION|>--- conflicted
+++ resolved
@@ -100,13 +100,9 @@
         Outputs:
             pvalue: the pvalue from testing the hypothesis that null margin is not the acual margin
         """
-<<<<<<< HEAD
-        n = self.sample_size
-        if n == 0 or reported_margin == 0:
-=======
+
 
         if self.sample_size == 0 or reported_margin == 0:
->>>>>>> 74ac1ba6
             return 1.0
 
         if self.sample_size == self.num_ballots:
@@ -119,7 +115,7 @@
 
         v_w = self.vote_totals[winner]
         v_l = self.vote_totals[loser]
-        v_u = self.num_ballots - v_w - v_l
+        v_u = self.sample_size - v_w - v_l
 
         null_margin = (v_w - v_l) - null_lambda * reported_margin
 
