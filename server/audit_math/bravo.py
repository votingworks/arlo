# pylint: disable=invalid-name
"""
Library for performing a BRAVO-style ballot polling risk-limiting audit,
as described by Lindeman and Stark here: https://www.usenix.org/system/files/conference/evtwote12/evtwote12-final27.pdf

Note that this library works for one contest at a time, as if each contest being
targeted is being audited completely independently.
"""
import math
from decimal import Decimal, ROUND_CEILING
from collections import defaultdict
import logging
from typing import Dict, Tuple, Optional
from scipy import stats

from .sampler_contest import Contest


def get_expected_sample_sizes(
    alpha: Decimal, contest: Contest, sample_results: Dict[str, int]
) -> int:
    """
    Returns the expected sample size for a BRAVO audit of <contest>

    Input:
        risk_limit      - the risk-limit for this audit
        contest         - the contest to get the sample size for
        sample_results  - mapping of candidates to votes in the (cumulative)
                          sample:
                        {
                            candidate1: sampled_votes,
                            candidate2: sampled_votes,
                            ...
                        }

    Output:
        expected sample size - the expected sample size for the contest
    """

    margin = contest.margins
    p_w = Decimal("inf")
    s_w = Decimal(0.0)
    p_l = Decimal(0.0)
    # Get smallest p_w - p_l
    for winner in margin["winners"]:
        if margin["winners"][winner]["p_w"] < p_w:
            p_w = Decimal(margin["winners"][winner]["p_w"])

    # If there aren't any losers,
    if not margin["losers"]:
        return -1

    for loser in margin["losers"]:
        if margin["losers"][loser]["p_l"] > p_l:
            p_l = Decimal(margin["losers"][loser]["p_l"])

    s_w = p_w / (p_w + p_l)

    if p_w == 1.0 or contest.num_winners >= len(contest.candidates):
        # Handle single-candidate or crazy landslides
        return -1
    elif p_w == p_l:
        return contest.ballots
    else:
        z_w = (2 * s_w).ln()
        z_l = (2 - 2 * s_w).ln()

        T = Decimal(min(get_test_statistics(contest.margins, sample_results).values()))

        weighted_alpha = (Decimal(1.0) / alpha) / T
        return int(
            (
                (weighted_alpha.ln() + (z_w / Decimal(2))) / (p_w * z_w + p_l * z_l)
            ).quantize(Decimal(1), rounding=ROUND_CEILING)
        )


def get_test_statistics(
    margins: Dict[str, Dict], sample_results: Dict[str, int]
) -> Dict[Tuple[str, str], Decimal]:
    """
    Computes T*, the test statistic from an existing sample.

    Inputs:
        margins        - the margins for the contest being audited
        sample_results - mapping of candidates to votes in the (cumulative)
                         sample:
                {
                    candidate1: sampled_votes,
                    candidate2: sampled_votes,
                    ...
                }

    Outputs:
        T - Mapping of (winner, loser) pairs to their test statistic based
            on sample_results
    """
    winners = margins["winners"]
    losers = margins["losers"]

    T = {}

    # Setup pair-wise Ts:
    for winner in winners:
        for loser in losers:
            T[(winner, loser)] = Decimal(1.0)

    # Handle the no-losers case
    if not losers:
        for winner in winners:
            T[(winner, "")] = Decimal(1.0)

    for cand, votes in sample_results.items():
        # Avoid a degenerate case where T is 0 and votes is also 0
        if not votes:
            continue

        if cand in winners:
            for loser in losers:
                T[(cand, loser)] *= Decimal(winners[cand]["swl"][loser] / 0.5) ** votes
        elif cand in losers:
            for winner in winners:
                T[(winner, cand)] *= (
                    Decimal((1 - winners[winner]["swl"][cand]) / 0.5) ** votes
                )

    logging.debug(f"bravo test_stats: T={T}")

    return T


def bravo_sample_sizes(
    alpha: Decimal,
    p_w: Decimal,
    p_r: Decimal,
    sample_w: int,
    sample_r: int,
    p_completion: float,
) -> int:
    """
    Analytic calculation for BRAVO round completion assuming the election
    outcome is correct. Written by Mark Lindeman.

    Inputs:
        risk_limit      - the risk-limit for this audit
        p_w             - the fraction of vote share for the winner
        p_r             - the fraction of vote share for the loser
        sample_w        - the number of votes for the winner that have already
                          been sampled
        sample_r        - the number of votes for the runner-up that have
                          already been sampled
        p_completion    - the desired chance of completion in one round,
                          if the outcome is correct

    Outputs:
        sample_size     - the expected sample size for the given chance
                          of completion in one round
    """
    # calculate the "two-way" share of p_w
    p_wr = p_w + p_r
    p_w2 = p_w / p_wr
    p_r2 = 1 - p_w2

    # set up the basic BRAVO math
    plus = (p_w2 / Decimal(0.5)).ln()
    minus = (p_r2 / Decimal(0.5)).ln()
    threshold = (1 / alpha).ln() - (sample_w * plus + sample_r * minus)

    # crude condition trapping:
    if threshold <= 0:
        return 0

    z = -stats.norm.ppf(p_completion)

    # The basic equation is E_x = R_x where
    # E_x: expected # of successes at the 1-p_completion quantile
    # R_x: smallest x (given n) that attains the risk limit

    # E_x = n * p_w2 + z * sqrt(n * p_w2 * p_r2)
    # R_x = (threshold - minus * n) / (plus - minus)

    # (Both sides are continuous approximations to discrete functions.)
    # We set these equal, rewrite as a quadratic in n, and take the
    # larger of the two zeros (roots).

    # These parameters are useful in simplifying the quadratic.
    d = p_w2 * p_r2
    f = threshold / (plus - minus)
    g = minus / (plus - minus) + p_w2

    # The three coefficients of the quadratic:
    q_a = g ** 2
    q_b = -(Decimal(z) ** 2 * d + 2 * f * g)
    q_c = f ** 2

    # Apply the quadratic formula.
    # We want the larger root for p_completion > 0.5, the
    # smaller root for p_completion < 0.5; they are equal
    # when p_completion = 0.
    # max here handles cases where, due to rounding error,
    # the base (content) of the radical is trivially
    # negative for p_completion very close to 0.5.
    radical = (Decimal(0).max(q_b ** 2 - 4 * q_a * q_c)).sqrt()

    if p_completion > 0.5:
        size = math.floor((-q_b + radical) / (2 * q_a))
    else:
        size = math.floor((-q_b - radical) / (2 * q_a))

    # This is a reasonable estimate, but is not guaranteed.
    # Get a guarantee. (Perhaps contrary to intuition, using
    # math.ceil instead of math.floor can lead to a
    # larger sample.)
    searching = True
    while searching:
        x_c = Decimal(stats.binom.ppf(1.0 - p_completion, size, float(p_w2)))
        test_stat = x_c * plus + (size - x_c) * minus
        if test_stat > threshold:
            searching = False
        else:
            size += 1

    # The preceding fussiness notwithstanding, we use a simple
    # adjustment to account for "other" votes beyond p_w and p_r.

    size_adj = math.ceil(size / p_wr)

    return size_adj


def expected_prob(
    alpha: Decimal, p_w: Decimal, p_r: Decimal, sample_w: int, sample_r: int, asn: int
) -> float:

    """
    Analytic calculation for BRAVO round completion of the expected value, assuming
    the election outcome is correct. Adapted from Mark Lindeman.

    Inputs:
        risk_limit      - the risk-limit for this audit
        p_w             - the fraction of vote share for the winner
        p_r             - the fraction of vote share for the loser
        sample_w        - the number of votes for the winner that have already
                          been sampled
        sample_r        - the number of votes for the runner-up that have
                          already been sampled
        asn             - the expected value

    Outputs:
        sample_size     - the expected chance of completion in one round for the
                          given expected value (asn)

    """

    # calculate the "two-way" share of p_w
    p_wr = p_w + p_r
    p_w2 = p_w / p_wr
    p_r2 = 1 - p_w2

    # set up the basic BRAVO math
    plus = (p_w2 / Decimal(0.5)).ln()
    minus = (p_r2 / Decimal(0.5)).ln()
    threshold = (1 / alpha).ln() - (sample_w * plus + sample_r * minus)

    # crude condition trapping:
    if threshold <= 0:
        return 0.0

    n = asn * p_wr
    # The basic equation is E_x = R_x where
    # E_x: expected # of successes at the 1-p_completion quantile
    # R_x: smallest x (given n) that attains the risk limit

    # E_x = n * p_w2 + z * sqrt(n * p_w2 * p_r2)
    # R_x = (threshold - minus * n) / (plus - minus)

    # (Both sides are continuous approximations to discrete functions.)
    # We set these equal, and solve for z

    R_x = (threshold - minus * n) / (plus - minus)

    z = (R_x - n * p_w2) / (n * p_w2 * p_r2).sqrt()

    # Invert the PPF used to compute z from the sample prob
    return round(float(stats.norm.cdf(float(-z))), 2)


def compute_cumulative_sample(sample_results):
    """
    Computes a cumulative sample given a round-by-round sample
    """
    cumulative_sample = defaultdict(int)
    for rd in sample_results:
        for cand in sample_results[rd]:
            cumulative_sample[cand] += sample_results[rd][cand]
    return cumulative_sample


def get_sample_size(
    risk_limit: int,
    contest: Contest,
    sample_results: Optional[Dict[str, Dict[str, int]]],
    round_sizes: Optional[Dict[int, int]],
) -> Dict[str, "SampleSizeOption"]:  # type: ignore
    """
    Computes initial sample size parameterized by likelihood that the
    initial sample will confirm the election result, assuming no
    discrepancies.

    Inputs:
        risk_limit     - the risk-limit for this audit
        contest        - a sampler_contest object of the contest being audited
        sample_results - mapping of candidates to votes in the (cumulative)
                         sample:
                        {
                            candidate1: sampled_votes,
                            candidate2: sampled_votes,
                            ...
                        }

    Outputs:
        samples - dictionary mapping confirmation likelihood to sample size:
                {
                    likelihood1: sample_size,
                    likelihood2: sample_size,
                    ...
                    asn: {
                        "size": sample_size,
                        "prob": prob       # the probability the asn terminates
                                           # in one round
                    }

                }
    """

    logging.debug(
        f"bravo::get_sample_size({risk_limit=}, {contest=}, {sample_results=})"
    )

    alpha = Decimal(risk_limit) / 100
    assert alpha < 1, "The risk-limit must be less than one!"

    quants = [0.7, 0.8, 0.9]

    samples: Dict = {}

    if round_sizes:
<<<<<<< HEAD
        num_sampled = sum([round_sizes.get(rnd, 0) for rnd in round_sizes])
        # If we've already sampled all the ballots, we should never be here
        if num_sampled >= contest.ballots:
            return {"all-ballots": {"type": "all-ballots", "size": -1, "prob": None,}}
=======
        num_sampled = sum(round_sizes.values())
        # If we've already sampled all the ballots, we should never be here
        if num_sampled >= contest.ballots:
            raise ValueError("All ballots have already been audited!")

    margin = contest.margins
    # If we're in a race without a loser, throw an error
    if not margin["losers"]:
        raise ValueError("Contest must have candidates who did not win!")

    # Handle landslides
    if any([margin["winners"][winner]["p_w"] == 1.0 for winner in contest.winners]):
        samples["asn"] = {
            "type": "ASN",
            "size": 1,
            "prob": 1.0,
        }

        return samples
>>>>>>> ff37291d

    # Get cumulative sample results
    cumulative_sample = {}
    if sample_results:
        cumulative_sample = compute_cumulative_sample(sample_results)
    else:
        for candidate in contest.candidates:
            cumulative_sample[candidate] = 0

    asn = get_expected_sample_sizes(alpha, contest, cumulative_sample)

    if asn <= 0:
        raise ValueError("Sample indicates the audit is over!")

    p_w = Decimal("inf")
    p_l = Decimal(0)
    best_loser = ""
    worse_winner = ""

    # For multi-winner, do nothing
    if contest.num_winners != 1:
        return {"asn": {"type": "ASN", "size": asn, "prob": None}}

    # Get smallest p_w - p_l
    for winner in margin["winners"]:
        if margin["winners"][winner]["p_w"] < p_w:
            p_w = Decimal(margin["winners"][winner]["p_w"])
            worse_winner = winner

    for loser in margin["losers"]:
        if margin["losers"][loser]["p_l"] > p_l:
            p_l = Decimal(margin["losers"][loser]["p_l"])
            best_loser = loser

<<<<<<< HEAD
    # If we're in a single-candidate race, set sample to 0
    if not margin["losers"]:
        samples["asn"] = {"type": "ASN", "size": -1, "prob": -1.0}
        for quant in quants:
            samples[str(quant)] = {"type": None, "size": -1.0, "prob": quant}

        return samples

    num_ballots = contest.ballots

    # Handle landslides
    if p_w == 1.0:
        samples["asn"] = {
            "type": "ASN",
            "size": 1,
            "prob": 1.0,
        }

        return samples

    if p_w != p_l:
        sample_w = cumulative_sample[worse_winner]
        sample_l = cumulative_sample[best_loser]
=======
    num_ballots = contest.ballots

    # If tied, do a recount
    if p_w == p_l:
        return {
            "all-ballots": {
                "type": "all-ballots",
                "size": contest.ballots,
                "prob": None,
            }
        }

    sample_w = cumulative_sample[worse_winner]
    sample_l = cumulative_sample[best_loser]
>>>>>>> ff37291d

        samples["asn"] = {
            "type": "ASN",
            "size": asn,
            "prob": expected_prob(alpha, p_w, p_l, sample_w, sample_l, asn),
        }

        for quant in quants:
            size = bravo_sample_sizes(alpha, p_w, p_l, sample_w, sample_l, quant)
            samples[str(quant)] = {"type": None, "size": size, "prob": quant}

    # If the computed sample size is a good chunk of the ballots, recommend
    # auditing all ballots, since this is actually less work than auditing a
    # large proportion (for large elections).
    large_election_threshold = 100000
    all_ballots_threshold = num_ballots * 0.25
    if (
        num_ballots > large_election_threshold
        and samples["0.9"]["size"] >= all_ballots_threshold
        or p_w == p_l
    ):
        return {
            "all-ballots": {
                "type": "all-ballots",
                "size": contest.ballots,
                "prob": None,
            }
        }

    logging.debug(f"bravo::get_sample_size => {samples=}")

    return samples


def compute_risk(
    risk_limit: int, contest: Contest, sample_results: Dict[str, Dict[str, int]]
) -> Tuple[Dict[Tuple[str, str], float], bool]:
    """
    Computes the risk-value of <sample_results> based on results in <contest>.

    Inputs:
        risk_limit     - the risk-limit for this audit
        contest        - a sampler_contest object for the contest being measured
        sample_results - mapping of candidates to votes in the sample:
                { "round": {
                    candidate1: sampled_votes,
                    candidate2: sampled_votes,
                    ...
                }}

    Outputs:
        measurements    - the p-value of the hypotheses that the election
                          result is correct based on the sample, for each
                          winner-loser pair.
        confirmed       - a boolean indicating whether the audit can stop
    """
    logging.debug(f"bravo::compute_risk({risk_limit=}, {contest=}, {sample_results=})")

    alpha = Decimal(risk_limit) / 100
    assert alpha < 1, "The risk-limit must be less than one!"

    # Get cumulative sample results
    cumulative_sample = {}
    if sample_results:
        cumulative_sample = compute_cumulative_sample(sample_results)
    else:
        for candidate in contest.candidates:
            cumulative_sample[candidate] = 0
    T = get_test_statistics(contest.margins, cumulative_sample)

    measurements = {}

    # If we've done a full hand recount
    if sum(cumulative_sample.values()) >= contest.ballots:
        for pair in T:
            measurements[pair] = 0.0
        return measurements, True

    finished = True
    for pair in T:
        raw = 1 / T[pair]
        measurements[pair] = min(float(raw), 1.0)

        if raw > alpha:
            finished = False
    logging.debug(f"bravo::compute_risk -> {measurements=}, {finished=}")
    return measurements, finished<|MERGE_RESOLUTION|>--- conflicted
+++ resolved
@@ -345,12 +345,6 @@
     samples: Dict = {}
 
     if round_sizes:
-<<<<<<< HEAD
-        num_sampled = sum([round_sizes.get(rnd, 0) for rnd in round_sizes])
-        # If we've already sampled all the ballots, we should never be here
-        if num_sampled >= contest.ballots:
-            return {"all-ballots": {"type": "all-ballots", "size": -1, "prob": None,}}
-=======
         num_sampled = sum(round_sizes.values())
         # If we've already sampled all the ballots, we should never be here
         if num_sampled >= contest.ballots:
@@ -370,8 +364,7 @@
         }
 
         return samples
->>>>>>> ff37291d
-
+      
     # Get cumulative sample results
     cumulative_sample = {}
     if sample_results:
@@ -404,32 +397,7 @@
         if margin["losers"][loser]["p_l"] > p_l:
             p_l = Decimal(margin["losers"][loser]["p_l"])
             best_loser = loser
-
-<<<<<<< HEAD
-    # If we're in a single-candidate race, set sample to 0
-    if not margin["losers"]:
-        samples["asn"] = {"type": "ASN", "size": -1, "prob": -1.0}
-        for quant in quants:
-            samples[str(quant)] = {"type": None, "size": -1.0, "prob": quant}
-
-        return samples
-
-    num_ballots = contest.ballots
-
-    # Handle landslides
-    if p_w == 1.0:
-        samples["asn"] = {
-            "type": "ASN",
-            "size": 1,
-            "prob": 1.0,
-        }
-
-        return samples
-
-    if p_w != p_l:
-        sample_w = cumulative_sample[worse_winner]
-        sample_l = cumulative_sample[best_loser]
-=======
+    
     num_ballots = contest.ballots
 
     # If tied, do a recount
@@ -444,7 +412,6 @@
 
     sample_w = cumulative_sample[worse_winner]
     sample_l = cumulative_sample[best_loser]
->>>>>>> ff37291d
 
         samples["asn"] = {
             "type": "ASN",
