import React from 'react'
import styled from 'styled-components'
<<<<<<< HEAD
import { match } from 'react-router-dom'
import { api } from './utilities'
import { Params } from '../types'
=======
>>>>>>> e0b25101

const HeaderContainer = styled.div`
  padding: 20px;
  text-align: center;
`
const ButtonBar = styled.div`
  display: inline-block;
  float: right;
`

<<<<<<< HEAD
const Button = styled.button`
  margin: 0 auto;
  border-radius: 5px;
  background: rgb(211, 211, 211);
  width: 155px;
  height: 30px;
  color: #000000;
  font-size: 0.4em;
  font-weight: 500;
`

const HomeImg = styled.img`
  position: absolute;
  top: 35%;
  left: 50%;
  transform: translateX(-50%);
`

interface LocalProps {
  isHome?: boolean
  match: match<Params> | null
}

const Header = ({ isHome, match }: LocalProps) => {
  const reset = async () => {
    const electionId = match ? match.params.electionId : ''
    await api(`/audit/reset`, { electionId, method: 'POST' })

    // ugly but works
    window.location.reload()
  }

  return (
    <HeaderContainer>
      {isHome ? (
        <HomeImg height="60px" src="/arlo.png" alt="Arlo, by VotingWorks" />
      ) : (
        <img height="60px" src="/arlo.png" alt="Arlo, by VotingWorks" />
      )}
      {!isHome && (
        <ButtonBar>
          <Button onClick={reset}>Clear & Restart</Button>
        </ButtonBar>
      )}
    </HeaderContainer>
  )
}
=======
const Header: React.FC<{}> = () => (
  <HeaderContainer>
    <img height="60px" src="/arlo.png" alt="Arlo, by VotingWorks" />
    <ButtonBar id="reset-button-wrapper" />
  </HeaderContainer>
)
>>>>>>> e0b25101

export default Header<|MERGE_RESOLUTION|>--- conflicted
+++ resolved
@@ -1,11 +1,5 @@
 import React from 'react'
 import styled from 'styled-components'
-<<<<<<< HEAD
-import { match } from 'react-router-dom'
-import { api } from './utilities'
-import { Params } from '../types'
-=======
->>>>>>> e0b25101
 
 const HeaderContainer = styled.div`
   padding: 20px;
@@ -16,61 +10,11 @@
   float: right;
 `
 
-<<<<<<< HEAD
-const Button = styled.button`
-  margin: 0 auto;
-  border-radius: 5px;
-  background: rgb(211, 211, 211);
-  width: 155px;
-  height: 30px;
-  color: #000000;
-  font-size: 0.4em;
-  font-weight: 500;
-`
-
-const HomeImg = styled.img`
-  position: absolute;
-  top: 35%;
-  left: 50%;
-  transform: translateX(-50%);
-`
-
-interface LocalProps {
-  isHome?: boolean
-  match: match<Params> | null
-}
-
-const Header = ({ isHome, match }: LocalProps) => {
-  const reset = async () => {
-    const electionId = match ? match.params.electionId : ''
-    await api(`/audit/reset`, { electionId, method: 'POST' })
-
-    // ugly but works
-    window.location.reload()
-  }
-
-  return (
-    <HeaderContainer>
-      {isHome ? (
-        <HomeImg height="60px" src="/arlo.png" alt="Arlo, by VotingWorks" />
-      ) : (
-        <img height="60px" src="/arlo.png" alt="Arlo, by VotingWorks" />
-      )}
-      {!isHome && (
-        <ButtonBar>
-          <Button onClick={reset}>Clear & Restart</Button>
-        </ButtonBar>
-      )}
-    </HeaderContainer>
-  )
-}
-=======
 const Header: React.FC<{}> = () => (
   <HeaderContainer>
     <img height="60px" src="/arlo.png" alt="Arlo, by VotingWorks" />
     <ButtonBar id="reset-button-wrapper" />
   </HeaderContainer>
 )
->>>>>>> e0b25101
 
 export default Header