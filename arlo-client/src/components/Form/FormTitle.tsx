<<<<<<< HEAD
import React from 'react'
import { H2 } from '@blueprintjs/core'
=======
import React, { ReactNode } from 'react'
>>>>>>> 0f9321b2
import styled from 'styled-components'

const StyledFormTitle = styled(H2)`
  margin: 40px 0 25px 0;
`

interface Props {
  children: ReactNode
}

const FormTitle: React.FC<Props> = ({ children }: Props) => (
  <StyledFormTitle>{children}</StyledFormTitle>
)

export default FormTitle<|MERGE_RESOLUTION|>--- conflicted
+++ resolved
@@ -1,9 +1,5 @@
-<<<<<<< HEAD
 import React from 'react'
 import { H2 } from '@blueprintjs/core'
-=======
-import React, { ReactNode } from 'react'
->>>>>>> 0f9321b2
 import styled from 'styled-components'
 
 const StyledFormTitle = styled(H2)`
@@ -11,7 +7,7 @@
 `
 
 interface Props {
-  children: ReactNode
+  children: React.ReactNode
 }
 
 const FormTitle: React.FC<Props> = ({ children }: Props) => (
