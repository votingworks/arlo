--- conflicted
+++ resolved
@@ -2,3538 +2,3715 @@
 
 exports[`RiskLimitingAuditForm does not render CalculateRiskMeasurement when audit.jurisdictions has length but audit.rounds does not 1`] = `
 <div>
-  <form
-    data-testid="form-one"
+  <div
+    class="sc-kpOJdX bRfAfq"
   >
-    <div
-      class="sc-ifAKCX jXnARC"
+    <form
+      data-testid="form-one"
     >
-      <h2
-        class="bp3-heading sc-bxivhb dxnZc"
+      <div
+        class="sc-ifAKCX dUfgxM"
       >
-        Contest Information
-      </h2>
-      <div
-        class="sc-bdVaJa fdbLH"
-      >
-        <div
-          class="sc-htpNat fnydiw"
-        >
-          Election Name
-        </div>
-        <div
-          class="sc-EHOje bXavad"
-        >
-<<<<<<< HEAD
-          <div
-            class="bp3-input-group sc-bZQynM EvJhB"
-          >
-            <input
-              class="bp3-input"
-              data-testid="audit-name"
-              name="name"
-              style="padding-right: 10px;"
-              type="text"
-              value=""
-            />
-          </div>
-=======
-          <input
-            class="sc-dnqmqq dvJRiU"
-            data-testid="audit-name"
-            disabled=""
-            name="name"
-            value="contest name"
-          />
->>>>>>> 3d063343
-        </div>
-      </div>
-      <div
-        class="sc-bdVaJa fdbLH"
-      >
-        <div
-          class="sc-htpNat fnydiw"
-        >
-          Contest  Name
-        </div>
-        <div
-          class="sc-bwzfXH jQNUeE"
-        >
-          Enter the name of the contest that will drive the audit.
-        </div>
-        <div
-          class="sc-EHOje bXavad"
-        >
-<<<<<<< HEAD
-          <div
-            class="bp3-input-group sc-bZQynM EvJhB"
-          >
-            <input
-              class="bp3-input"
-              data-testid="contest-1-name"
-              name="contests[0].name"
-              style="padding-right: 10px;"
-              type="text"
-              value=""
-            />
-          </div>
-=======
-          <input
-            class="sc-dnqmqq dvJRiU"
-            data-testid="contest-1-name"
-            disabled=""
-            name="contests[0].name"
-            value="contest name"
-          />
->>>>>>> 3d063343
-        </div>
-      </div>
-      <div
-        class="sc-bdVaJa fdbLH"
-      >
-        <div
-          class="sc-htpNat fnydiw"
-        >
-          Candidates/Choices & Vote Totals
-        </div>
-        <div
-          class="sc-bwzfXH jQNUeE"
-        >
-          Enter the name of each candidate choice that appears on the ballot for this contest.
-        </div>
-        <div
-          class="sc-gZMcBi cQokFm"
-        >
-          <div
-            class="sc-gqjmRU cRqxXY"
-          >
-            <label
-              class="bp3-label sc-jzJRlG kILPnr"
-            >
-              Name of Candidate/Choice 
-              1
-            </label>
-            <label
-              class="bp3-label sc-jzJRlG sc-cSHVUG bOKdYI"
-            >
-              Votes for Candidate/Choice 
-              1
-            </label>
-          </div>
-          <div
-            class="sc-VigVT grTkFz"
-          >
-            <div
-              class="sc-jTzLTM iSArEf sc-EHOje bXavad"
-            >
-<<<<<<< HEAD
+        <h2
+          class="bp3-heading sc-bxivhb blucNT"
+        >
+          Contest Information
+        </h2>
+        <div
+          class="sc-bdVaJa fdbLH"
+        >
+          <div
+            class="sc-htpNat fnydiw"
+          >
+            Election Name
+          </div>
+          <div
+            class="sc-EHOje bXavad"
+          >
+            <div
+              class="bp3-input-group bp3-disabled sc-bZQynM EvJhB"
+            >
+              <input
+                class="bp3-input"
+                data-testid="audit-name"
+                disabled=""
+                name="name"
+                style="padding-right: 10px;"
+                type="text"
+                value="contest name"
+              />
+            </div>
+          </div>
+        </div>
+        <div
+          class="sc-bdVaJa fdbLH"
+        >
+          <div
+            class="sc-htpNat fnydiw"
+          >
+            Contest  Name
+          </div>
+          <div
+            class="sc-bwzfXH izcbHX"
+          >
+            Enter the name of the contest that will drive the audit.
+          </div>
+          <div
+            class="sc-EHOje bXavad"
+          >
+            <div
+              class="bp3-input-group bp3-disabled sc-bZQynM EvJhB"
+            >
+              <input
+                class="bp3-input"
+                data-testid="contest-1-name"
+                disabled=""
+                name="contests[0].name"
+                style="padding-right: 10px;"
+                type="text"
+                value="contest name"
+              />
+            </div>
+          </div>
+        </div>
+        <div
+          class="sc-bdVaJa fdbLH"
+        >
+          <div
+            class="sc-htpNat fnydiw"
+          >
+            Candidates/Choices & Vote Totals
+          </div>
+          <div
+            class="sc-bwzfXH izcbHX"
+          >
+            Enter the name of each candidate choice that appears on the ballot for this contest.
+          </div>
+          <div
+            class="sc-gZMcBi cQokFm"
+          >
+            <div
+              class="sc-gqjmRU cRqxXY"
+            >
+              <label
+                class="bp3-label sc-jzJRlG kILPnr"
+              >
+                Name of Candidate/Choice 
+                1
+              </label>
+              <label
+                class="bp3-label sc-jzJRlG sc-cSHVUG bOKdYI"
+              >
+                Votes for Candidate/Choice 
+                1
+              </label>
+            </div>
+            <div
+              class="sc-VigVT grTkFz"
+            >
               <div
-                class="bp3-input-group sc-bZQynM EvJhB"
+                class="sc-jTzLTM iSArEf sc-EHOje bXavad"
+              >
+                <div
+                  class="bp3-input-group bp3-disabled sc-bZQynM EvJhB"
+                >
+                  <input
+                    class="bp3-input"
+                    data-testid="contest-1-choice-1-name"
+                    disabled=""
+                    name="contests[0].choices[0].name"
+                    style="padding-right: 10px;"
+                    type="text"
+                    value="choice one"
+                  />
+                </div>
+              </div>
+              <div
+                class="sc-jTzLTM sc-fjdhpX fBjAIn sc-EHOje bXavad"
+              >
+                <div
+                  class="bp3-control-group bp3-numeric-input sc-gzVnrw lfdfns"
+                >
+                  <div
+                    class="bp3-input-group bp3-disabled"
+                  >
+                    <input
+                      autocomplete="off"
+                      class="bp3-input"
+                      data-testid="contest-1-choice-1-votes"
+                      disabled=""
+                      name="contests[0].choices[0].numVotes"
+                      style="padding-right: 10px;"
+                      type="number"
+                      value="792"
+                    />
+                  </div>
+                  <div
+                    class="bp3-button-group bp3-vertical bp3-fixed"
+                  >
+                    <button
+                      class="bp3-button bp3-disabled"
+                      disabled=""
+                      tabindex="-1"
+                      type="button"
+                    >
+                      <span
+                        class="bp3-icon bp3-icon-chevron-up"
+                        icon="chevron-up"
+                      >
+                        <svg
+                          data-icon="chevron-up"
+                          height="16"
+                          viewBox="0 0 16 16"
+                          width="16"
+                        >
+                          <desc>
+                            chevron-up
+                          </desc>
+                          <path
+                            d="M12.71 9.29l-4-4C8.53 5.11 8.28 5 8 5s-.53.11-.71.29l-4 4a1.003 1.003 0 001.42 1.42L8 7.41l3.29 3.29c.18.19.43.3.71.3a1.003 1.003 0 00.71-1.71z"
+                            fill-rule="evenodd"
+                          />
+                        </svg>
+                      </span>
+                    </button>
+                    <button
+                      class="bp3-button bp3-disabled"
+                      disabled=""
+                      tabindex="-1"
+                      type="button"
+                    >
+                      <span
+                        class="bp3-icon bp3-icon-chevron-down"
+                        icon="chevron-down"
+                      >
+                        <svg
+                          data-icon="chevron-down"
+                          height="16"
+                          viewBox="0 0 16 16"
+                          width="16"
+                        >
+                          <desc>
+                            chevron-down
+                          </desc>
+                          <path
+                            d="M12 5c-.28 0-.53.11-.71.29L8 8.59l-3.29-3.3a1.003 1.003 0 00-1.42 1.42l4 4c.18.18.43.29.71.29s.53-.11.71-.29l4-4A1.003 1.003 0 0012 5z"
+                            fill-rule="evenodd"
+                          />
+                        </svg>
+                      </span>
+                    </button>
+                  </div>
+                </div>
+              </div>
+            </div>
+            <div
+              class="sc-gqjmRU cRqxXY"
+            >
+              <label
+                class="bp3-label sc-jzJRlG kILPnr"
+              >
+                Name of Candidate/Choice 
+                2
+              </label>
+              <label
+                class="bp3-label sc-jzJRlG sc-cSHVUG bOKdYI"
+              >
+                Votes for Candidate/Choice 
+                2
+              </label>
+            </div>
+            <div
+              class="sc-VigVT grTkFz"
+            >
+              <div
+                class="sc-jTzLTM iSArEf sc-EHOje bXavad"
+              >
+                <div
+                  class="bp3-input-group bp3-disabled sc-bZQynM EvJhB"
+                >
+                  <input
+                    class="bp3-input"
+                    data-testid="contest-1-choice-2-name"
+                    disabled=""
+                    name="contests[0].choices[1].name"
+                    style="padding-right: 10px;"
+                    type="text"
+                    value="choice two"
+                  />
+                </div>
+              </div>
+              <div
+                class="sc-jTzLTM sc-fjdhpX fBjAIn sc-EHOje bXavad"
+              >
+                <div
+                  class="bp3-control-group bp3-numeric-input sc-gzVnrw lfdfns"
+                >
+                  <div
+                    class="bp3-input-group bp3-disabled"
+                  >
+                    <input
+                      autocomplete="off"
+                      class="bp3-input"
+                      data-testid="contest-1-choice-2-votes"
+                      disabled=""
+                      name="contests[0].choices[1].numVotes"
+                      style="padding-right: 10px;"
+                      type="number"
+                      value="1325"
+                    />
+                  </div>
+                  <div
+                    class="bp3-button-group bp3-vertical bp3-fixed"
+                  >
+                    <button
+                      class="bp3-button bp3-disabled"
+                      disabled=""
+                      tabindex="-1"
+                      type="button"
+                    >
+                      <span
+                        class="bp3-icon bp3-icon-chevron-up"
+                        icon="chevron-up"
+                      >
+                        <svg
+                          data-icon="chevron-up"
+                          height="16"
+                          viewBox="0 0 16 16"
+                          width="16"
+                        >
+                          <desc>
+                            chevron-up
+                          </desc>
+                          <path
+                            d="M12.71 9.29l-4-4C8.53 5.11 8.28 5 8 5s-.53.11-.71.29l-4 4a1.003 1.003 0 001.42 1.42L8 7.41l3.29 3.29c.18.19.43.3.71.3a1.003 1.003 0 00.71-1.71z"
+                            fill-rule="evenodd"
+                          />
+                        </svg>
+                      </span>
+                    </button>
+                    <button
+                      class="bp3-button bp3-disabled"
+                      disabled=""
+                      tabindex="-1"
+                      type="button"
+                    >
+                      <span
+                        class="bp3-icon bp3-icon-chevron-down"
+                        icon="chevron-down"
+                      >
+                        <svg
+                          data-icon="chevron-down"
+                          height="16"
+                          viewBox="0 0 16 16"
+                          width="16"
+                        >
+                          <desc>
+                            chevron-down
+                          </desc>
+                          <path
+                            d="M12 5c-.28 0-.53.11-.71.29L8 8.59l-3.29-3.3a1.003 1.003 0 00-1.42 1.42l4 4c.18.18.43.29.71.29s.53-.11.71-.29l4-4A1.003 1.003 0 0012 5z"
+                            fill-rule="evenodd"
+                          />
+                        </svg>
+                      </span>
+                    </button>
+                  </div>
+                </div>
+              </div>
+            </div>
+          </div>
+        </div>
+        <div
+          class="sc-bdVaJa fdbLH"
+        >
+          <div
+            class="sc-htpNat fnydiw"
+          >
+            Total Ballots Cast
+          </div>
+          <div
+            class="sc-bwzfXH izcbHX"
+          >
+            Enter the overall number of ballot cards cast in jurisdictions containing this contest.
+          </div>
+          <div
+            class="sc-EHOje bXavad"
+          >
+            <div
+              class="bp3-control-group bp3-numeric-input sc-gzVnrw lfdfns"
+            >
+              <div
+                class="bp3-input-group bp3-disabled"
               >
                 <input
+                  autocomplete="off"
                   class="bp3-input"
-                  data-testid="contest-1-choice-1-name"
-                  name="contests[0].choices[0].name"
+                  data-testid="contest-1-total-ballots"
+                  disabled=""
+                  name="contests[0].totalBallotsCast"
                   style="padding-right: 10px;"
-                  type="text"
-                  value=""
+                  type="number"
+                  value="2123"
                 />
               </div>
-=======
+              <div
+                class="bp3-button-group bp3-vertical bp3-fixed"
+              >
+                <button
+                  class="bp3-button bp3-disabled"
+                  disabled=""
+                  tabindex="-1"
+                  type="button"
+                >
+                  <span
+                    class="bp3-icon bp3-icon-chevron-up"
+                    icon="chevron-up"
+                  >
+                    <svg
+                      data-icon="chevron-up"
+                      height="16"
+                      viewBox="0 0 16 16"
+                      width="16"
+                    >
+                      <desc>
+                        chevron-up
+                      </desc>
+                      <path
+                        d="M12.71 9.29l-4-4C8.53 5.11 8.28 5 8 5s-.53.11-.71.29l-4 4a1.003 1.003 0 001.42 1.42L8 7.41l3.29 3.29c.18.19.43.3.71.3a1.003 1.003 0 00.71-1.71z"
+                        fill-rule="evenodd"
+                      />
+                    </svg>
+                  </span>
+                </button>
+                <button
+                  class="bp3-button bp3-disabled"
+                  disabled=""
+                  tabindex="-1"
+                  type="button"
+                >
+                  <span
+                    class="bp3-icon bp3-icon-chevron-down"
+                    icon="chevron-down"
+                  >
+                    <svg
+                      data-icon="chevron-down"
+                      height="16"
+                      viewBox="0 0 16 16"
+                      width="16"
+                    >
+                      <desc>
+                        chevron-down
+                      </desc>
+                      <path
+                        d="M12 5c-.28 0-.53.11-.71.29L8 8.59l-3.29-3.3a1.003 1.003 0 00-1.42 1.42l4 4c.18.18.43.29.71.29s.53-.11.71-.29l4-4A1.003 1.003 0 0012 5z"
+                        fill-rule="evenodd"
+                      />
+                    </svg>
+                  </span>
+                </button>
+              </div>
+            </div>
+          </div>
+        </div>
+        <h2
+          class="bp3-heading sc-bxivhb blucNT"
+        >
+          Audit Settings
+        </h2>
+        <div
+          class="sc-bdVaJa fdbLH"
+        >
+          <div
+            class="sc-htpNat fnydiw"
+          >
+            Desired Risk Limit
+          </div>
+          <div
+            class="sc-bwzfXH izcbHX"
+          >
+            Set the risk for the audit as a percentage (e.g. "5" = 5%)
+          </div>
+          <div
+            class="bp3-html-select bp3-disabled"
+          >
+            <select
+              data-testid="risk-limit"
+              disabled=""
+              field="[object Object]"
+              form="[object Object]"
+            >
+              <option>
+                1
+              </option>
+              <option>
+                2
+              </option>
+              <option>
+                3
+              </option>
+              <option>
+                4
+              </option>
+              <option>
+                5
+              </option>
+              <option>
+                6
+              </option>
+              <option>
+                7
+              </option>
+              <option>
+                8
+              </option>
+              <option>
+                9
+              </option>
+              <option
+                selected=""
+              >
+                10
+              </option>
+              <option>
+                11
+              </option>
+              <option>
+                12
+              </option>
+              <option>
+                13
+              </option>
+              <option>
+                14
+              </option>
+              <option>
+                15
+              </option>
+              <option>
+                16
+              </option>
+              <option>
+                17
+              </option>
+              <option>
+                18
+              </option>
+              <option>
+                19
+              </option>
+              <option>
+                20
+              </option>
+            </select>
+            <span
+              class="bp3-icon bp3-icon-double-caret-vertical"
+              icon="double-caret-vertical"
+            >
+              <svg
+                data-icon="double-caret-vertical"
+                height="16"
+                viewBox="0 0 16 16"
+                width="16"
+              >
+                <desc>
+                  double-caret-vertical
+                </desc>
+                <path
+                  d="M5 7h6a1.003 1.003 0 00.71-1.71l-3-3C8.53 2.11 8.28 2 8 2s-.53.11-.71.29l-3 3A1.003 1.003 0 005 7zm6 2H5a1.003 1.003 0 00-.71 1.71l3 3c.18.18.43.29.71.29s.53-.11.71-.29l3-3A1.003 1.003 0 0011 9z"
+                  fill-rule="evenodd"
+                />
+              </svg>
+            </span>
+          </div>
+        </div>
+        <div
+          class="sc-bdVaJa fdbLH"
+        >
+          <div
+            class="sc-htpNat fnydiw"
+          >
+            Random Seed
+          </div>
+          <div
+            class="sc-bwzfXH izcbHX"
+          >
+            Enter the random number to seed the pseudo-random number generator.
+          </div>
+          <div
+            class="sc-EHOje bXavad"
+          >
+            <div
+              class="bp3-input-group bp3-disabled sc-bZQynM EvJhB"
+            >
               <input
-                class="sc-dnqmqq dvJRiU"
-                data-testid="contest-1-choice-1-name"
+                class="bp3-input"
+                data-testid="random-seed"
                 disabled=""
-                name="contests[0].choices[0].name"
-                value="choice one"
+                name="randomSeed"
+                style="padding-right: 10px;"
+                type="text"
+                value="123456789"
               />
->>>>>>> 3d063343
-            </div>
-            <div
-              class="sc-jTzLTM sc-fjdhpX fBjAIn sc-EHOje bXavad"
-            >
-<<<<<<< HEAD
-              <div
-                class="bp3-control-group bp3-numeric-input sc-gzVnrw lfdfns"
-              >
-                <div
-                  class="bp3-input-group"
-                >
-                  <input
-                    autocomplete="off"
-                    class="bp3-input"
-                    data-testid="contest-1-choice-1-votes"
-                    name="contests[0].choices[0].numVotes"
-                    style="padding-right: 10px;"
-                    type="number"
-                    value=""
-                  />
-                </div>
-                <div
-                  class="bp3-button-group bp3-vertical bp3-fixed"
-                >
-                  <button
-                    class="bp3-button"
-                    type="button"
-                  >
-                    <span
-                      class="bp3-icon bp3-icon-chevron-up"
-                      icon="chevron-up"
-                    >
-                      <svg
-                        data-icon="chevron-up"
-                        height="16"
-                        viewBox="0 0 16 16"
-                        width="16"
-                      >
-                        <desc>
-                          chevron-up
-                        </desc>
-                        <path
-                          d="M12.71 9.29l-4-4C8.53 5.11 8.28 5 8 5s-.53.11-.71.29l-4 4a1.003 1.003 0 001.42 1.42L8 7.41l3.29 3.29c.18.19.43.3.71.3a1.003 1.003 0 00.71-1.71z"
-                          fill-rule="evenodd"
-                        />
-                      </svg>
-                    </span>
-                  </button>
-                  <button
-                    class="bp3-button"
-                    type="button"
-                  >
-                    <span
-                      class="bp3-icon bp3-icon-chevron-down"
-                      icon="chevron-down"
-                    >
-                      <svg
-                        data-icon="chevron-down"
-                        height="16"
-                        viewBox="0 0 16 16"
-                        width="16"
-                      >
-                        <desc>
-                          chevron-down
-                        </desc>
-                        <path
-                          d="M12 5c-.28 0-.53.11-.71.29L8 8.59l-3.29-3.3a1.003 1.003 0 00-1.42 1.42l4 4c.18.18.43.29.71.29s.53-.11.71-.29l4-4A1.003 1.003 0 0012 5z"
-                          fill-rule="evenodd"
-                        />
-                      </svg>
-                    </span>
-                  </button>
-                </div>
-              </div>
-=======
-              <input
-                class="sc-dnqmqq dvJRiU"
-                data-testid="contest-1-choice-1-votes"
-                disabled=""
-                name="contests[0].choices[0].numVotes"
-                type="number"
-                value="792"
-              />
->>>>>>> 3d063343
-            </div>
-          </div>
-          <div
-            class="sc-gqjmRU cRqxXY"
-          >
-            <label
-              class="bp3-label sc-jzJRlG kILPnr"
-            >
-              Name of Candidate/Choice 
-              2
-            </label>
-            <label
-              class="bp3-label sc-jzJRlG sc-cSHVUG bOKdYI"
-            >
-              Votes for Candidate/Choice 
-              2
-            </label>
-          </div>
-          <div
-            class="sc-VigVT grTkFz"
-          >
-            <div
-              class="sc-jTzLTM iSArEf sc-EHOje bXavad"
-            >
-<<<<<<< HEAD
-              <div
-                class="bp3-input-group sc-bZQynM EvJhB"
+            </div>
+          </div>
+        </div>
+      </div>
+    </form>
+    <form
+      data-testid="form-two"
+      id="formTwo"
+    >
+      <hr />
+      <div
+        class="sc-ifAKCX dUfgxM"
+      >
+        <h2
+          class="bp3-heading sc-bxivhb blucNT"
+        />
+        <h2
+          class="bp3-heading sc-bxivhb blucNT"
+        >
+          Select Ballots to Audit
+        </h2>
+        <div
+          class="sc-bdVaJa fdbLH"
+        >
+          <div
+            class="sc-htpNat fnydiw"
+          >
+            Estimated Sample Size
+          </div>
+          <div
+            class="sc-bwzfXH izcbHX"
+          >
+            Choose the initial sample size for each contest you would like to use for Round 1 of the audit from the options below.
+          </div>
+          <div
+            class="sc-bwzfXH izcbHX"
+          >
+            <div>
+              <label
+                class="bp3-control bp3-radio"
               >
                 <input
-                  class="bp3-input"
-                  data-testid="contest-1-choice-2-name"
-                  name="contests[0].choices[1].name"
-                  style="padding-right: 10px;"
-                  type="text"
-                  value=""
+                  checked=""
+                  name="sampleSize[contest-1]"
+                  type="radio"
+                  value="269"
                 />
-              </div>
-=======
-              <input
-                class="sc-dnqmqq dvJRiU"
-                data-testid="contest-1-choice-2-name"
-                disabled=""
-                name="contests[0].choices[1].name"
-                value="choice two"
-              />
->>>>>>> 3d063343
-            </div>
-            <div
-              class="sc-jTzLTM sc-fjdhpX fBjAIn sc-EHOje bXavad"
-            >
-<<<<<<< HEAD
-              <div
-                class="bp3-control-group bp3-numeric-input sc-gzVnrw lfdfns"
-              >
-                <div
-                  class="bp3-input-group"
-                >
-                  <input
-                    autocomplete="off"
-                    class="bp3-input"
-                    data-testid="contest-1-choice-2-votes"
-                    name="contests[0].choices[1].numVotes"
-                    style="padding-right: 10px;"
-                    type="number"
-                    value=""
-                  />
-                </div>
-                <div
-                  class="bp3-button-group bp3-vertical bp3-fixed"
-                >
-                  <button
-                    class="bp3-button"
-                    type="button"
-                  >
-                    <span
-                      class="bp3-icon bp3-icon-chevron-up"
-                      icon="chevron-up"
-                    >
-                      <svg
-                        data-icon="chevron-up"
-                        height="16"
-                        viewBox="0 0 16 16"
-                        width="16"
-                      >
-                        <desc>
-                          chevron-up
-                        </desc>
-                        <path
-                          d="M12.71 9.29l-4-4C8.53 5.11 8.28 5 8 5s-.53.11-.71.29l-4 4a1.003 1.003 0 001.42 1.42L8 7.41l3.29 3.29c.18.19.43.3.71.3a1.003 1.003 0 00.71-1.71z"
-                          fill-rule="evenodd"
-                        />
-                      </svg>
-                    </span>
-                  </button>
-                  <button
-                    class="bp3-button"
-                    type="button"
-                  >
-                    <span
-                      class="bp3-icon bp3-icon-chevron-down"
-                      icon="chevron-down"
-                    >
-                      <svg
-                        data-icon="chevron-down"
-                        height="16"
-                        viewBox="0 0 16 16"
-                        width="16"
-                      >
-                        <desc>
-                          chevron-down
-                        </desc>
-                        <path
-                          d="M12 5c-.28 0-.53.11-.71.29L8 8.59l-3.29-3.3a1.003 1.003 0 00-1.42 1.42l4 4c.18.18.43.29.71.29s.53-.11.71-.29l4-4A1.003 1.003 0 0012 5z"
-                          fill-rule="evenodd"
-                        />
-                      </svg>
-                    </span>
-                  </button>
-                </div>
-              </div>
-            </div>
-          </div>
-          <p
-            class="sc-kAzzGY eebgUX"
-          >
-            Add a new candidate/choice
-          </p>
-=======
-              <input
-                class="sc-dnqmqq dvJRiU"
-                data-testid="contest-1-choice-2-votes"
-                disabled=""
-                name="contests[0].choices[1].numVotes"
-                type="number"
-                value="1325"
-              />
-            </div>
-          </div>
->>>>>>> 3d063343
-        </div>
-      </div>
-      <div
-        class="sc-bdVaJa fdbLH"
-      >
-        <div
-          class="sc-htpNat fnydiw"
-        >
-          Total Ballots Cast
-        </div>
-        <div
-          class="sc-bwzfXH jQNUeE"
-        >
-          Enter the overall number of ballot cards cast in jurisdictions containing this contest.
-        </div>
-        <div
-          class="sc-EHOje bXavad"
-        >
-<<<<<<< HEAD
-          <div
-            class="bp3-control-group bp3-numeric-input sc-gzVnrw lfdfns"
-          >
-            <div
-              class="bp3-input-group"
-            >
-              <input
-                autocomplete="off"
-                class="bp3-input"
-                data-testid="contest-1-total-ballots"
-                name="contests[0].totalBallotsCast"
-                style="padding-right: 10px;"
-                type="number"
-                value=""
-              />
-            </div>
-            <div
-              class="bp3-button-group bp3-vertical bp3-fixed"
-            >
-              <button
-                class="bp3-button"
-                type="button"
-              >
                 <span
-                  class="bp3-icon bp3-icon-chevron-up"
-                  icon="chevron-up"
-                >
-                  <svg
-                    data-icon="chevron-up"
-                    height="16"
-                    viewBox="0 0 16 16"
-                    width="16"
-                  >
-                    <desc>
-                      chevron-up
-                    </desc>
-                    <path
-                      d="M12.71 9.29l-4-4C8.53 5.11 8.28 5 8 5s-.53.11-.71.29l-4 4a1.003 1.003 0 001.42 1.42L8 7.41l3.29 3.29c.18.19.43.3.71.3a1.003 1.003 0 00.71-1.71z"
-                      fill-rule="evenodd"
-                    />
-                  </svg>
-                </span>
-              </button>
-              <button
-                class="bp3-button"
-                type="button"
-              >
-                <span
-                  class="bp3-icon bp3-icon-chevron-down"
-                  icon="chevron-down"
-                >
-                  <svg
-                    data-icon="chevron-down"
-                    height="16"
-                    viewBox="0 0 16 16"
-                    width="16"
-                  >
-                    <desc>
-                      chevron-down
-                    </desc>
-                    <path
-                      d="M12 5c-.28 0-.53.11-.71.29L8 8.59l-3.29-3.3a1.003 1.003 0 00-1.42 1.42l4 4c.18.18.43.29.71.29s.53-.11.71-.29l4-4A1.003 1.003 0 0012 5z"
-                      fill-rule="evenodd"
-                    />
-                  </svg>
-                </span>
-              </button>
-            </div>
-          </div>
-=======
-          <input
-            class="sc-dnqmqq dvJRiU"
-            data-testid="contest-1-total-ballots"
-            disabled=""
-            name="contests[0].totalBallotsCast"
-            type="number"
-            value="2123"
-          />
->>>>>>> 3d063343
-        </div>
-      </div>
-      <h2
-        class="bp3-heading sc-bxivhb dxnZc"
-      >
-        Audit Settings
-      </h2>
-      <div
-        class="sc-bdVaJa fdbLH"
-      >
-        <div
-          class="sc-htpNat fnydiw"
-        >
-          Desired Risk Limit
-        </div>
-        <div
-          class="sc-bwzfXH jQNUeE"
-        >
-          Set the risk for the audit as a percentage (e.g. "5" = 5%)
-        </div>
-<<<<<<< HEAD
-        <div
-          class="bp3-html-select"
-        >
-          <select
-            data-testid="risk-limit"
-            field="[object Object]"
-            form="[object Object]"
-          >
-            <option>
-              1
-            </option>
-            <option>
-              2
-            </option>
-            <option>
-              3
-            </option>
-            <option>
-              4
-            </option>
-            <option>
-              5
-            </option>
-            <option>
-              6
-            </option>
-            <option>
-              7
-            </option>
-            <option>
-              8
-            </option>
-            <option>
-              9
-            </option>
-            <option
-              selected=""
-            >
-              10
-            </option>
-            <option>
-              11
-            </option>
-            <option>
-              12
-            </option>
-            <option>
-              13
-            </option>
-            <option>
-              14
-            </option>
-            <option>
-              15
-            </option>
-            <option>
-              16
-            </option>
-            <option>
-              17
-            </option>
-            <option>
-              18
-            </option>
-            <option>
-              19
-            </option>
-            <option>
-              20
-            </option>
-          </select>
-          <span
-            class="bp3-icon bp3-icon-double-caret-vertical"
-            icon="double-caret-vertical"
-          >
-            <svg
-              data-icon="double-caret-vertical"
-              height="16"
-              viewBox="0 0 16 16"
-              width="16"
-            >
-              <desc>
-                double-caret-vertical
-              </desc>
-              <path
-                d="M5 7h6a1.003 1.003 0 00.71-1.71l-3-3C8.53 2.11 8.28 2 8 2s-.53.11-.71.29l-3 3A1.003 1.003 0 005 7zm6 2H5a1.003 1.003 0 00-.71 1.71l3 3c.18.18.43.29.71.29s.53-.11.71-.29l3-3A1.003 1.003 0 0011 9z"
-                fill-rule="evenodd"
-              />
-            </svg>
-          </span>
-        </div>
-=======
-        <select
-          data-testid="risk-limit"
-          disabled=""
-          name="riskLimit"
-        >
-          <option>
-            1
-          </option>
-          <option>
-            2
-          </option>
-          <option>
-            3
-          </option>
-          <option>
-            4
-          </option>
-          <option>
-            5
-          </option>
-          <option>
-            6
-          </option>
-          <option>
-            7
-          </option>
-          <option>
-            8
-          </option>
-          <option>
-            9
-          </option>
-          <option>
-            10
-          </option>
-          <option>
-            11
-          </option>
-          <option>
-            12
-          </option>
-          <option>
-            13
-          </option>
-          <option>
-            14
-          </option>
-          <option>
-            15
-          </option>
-          <option>
-            16
-          </option>
-          <option>
-            17
-          </option>
-          <option>
-            18
-          </option>
-          <option>
-            19
-          </option>
-          <option>
-            20
-          </option>
-        </select>
->>>>>>> 3d063343
-      </div>
-      <div
-        class="sc-bdVaJa fdbLH"
-      >
-        <div
-          class="sc-htpNat fnydiw"
-        >
-          Random Seed
-        </div>
-        <div
-          class="sc-bwzfXH jQNUeE"
-        >
-          Enter the random number to seed the pseudo-random number generator.
-        </div>
-        <div
-          class="sc-EHOje bXavad"
-        >
-<<<<<<< HEAD
-          <div
-            class="bp3-input-group sc-bZQynM EvJhB"
-          >
-            <input
-              class="bp3-input"
-              data-testid="random-seed"
-              name="randomSeed"
-              style="padding-right: 10px;"
-              type="text"
-              value=""
-            />
-          </div>
-=======
-          <input
-            class="sc-dnqmqq dvJRiU"
-            data-testid="random-seed"
-            disabled=""
-            name="randomSeed"
-            type="text"
-            value="123456789"
-          />
->>>>>>> 3d063343
-        </div>
-      </div>
-    </div>
-  </form>
-  <form
-    data-testid="form-two"
-    id="formTwo"
-  >
-    <div
-      class="sc-ifAKCX jXnARC"
-    >
-      <div
-        class="sc-bxivhb doxbWk"
-      />
-      <div
-        class="sc-bdVaJa fdbLH"
-      >
-        <div
-          class="sc-htpNat gYCOid"
-        >
-          Estimated Sample Size
-        </div>
-        <div
-          class="sc-bwzfXH xctbO"
-        >
-          Choose the initial sample size for each contest you would like to use for Round 1 of the audit from the options below.
-        </div>
-        <div
-          class="sc-bwzfXH xctbO"
-        >
-          <p>
-            <span
-              style="white-space: nowrap;"
-            >
-              <input
-                checked=""
-                id="sample-size-contest-1-269-"
-                name="sampleSize[contest-1]"
-                type="radio"
-                value="269"
-              />
-              <label
-                class="sc-kGXeez cGxapO"
-                for="sample-size-contest-1-269-"
-              >
+                  class="bp3-control-indicator"
+                />
                 BRAVO Average Sample Number: 
                 269 samples
                 
               </label>
-            </span>
-          </p>
-          <p>
-            <span
-              style="white-space: nowrap;"
-            >
-              <input
-                id="sample-size-contest-1-379-0.8"
-                name="sampleSize[contest-1]"
-                type="radio"
-                value="379"
-              />
               <label
-                class="sc-kGXeez cGxapO"
-                for="sample-size-contest-1-379-0.8"
-              >
+                class="bp3-control bp3-radio"
+              >
+                <input
+                  name="sampleSize[contest-1]"
+                  type="radio"
+                  value="379"
+                />
+                <span
+                  class="bp3-control-indicator"
+                />
                 
                 379 samples
                  (80% chance of reaching risk limit and completing the audit in one round)
               </label>
-            </span>
-          </p>
-          <p>
-            <span
-              style="white-space: nowrap;"
-            >
-              <input
-                id="sample-size-contest-1-78-"
-                name="sampleSize[contest-1]"
-                type="radio"
-                value="78"
-              />
               <label
-                class="sc-kGXeez cGxapO"
-                for="sample-size-contest-1-78-"
-              >
+                class="bp3-control bp3-radio"
+              >
+                <input
+                  name="sampleSize[contest-1]"
+                  type="radio"
+                  value="78"
+                />
+                <span
+                  class="bp3-control-indicator"
+                />
                 
                 78 samples
                 
               </label>
+            </div>
+          </div>
+        </div>
+        <div
+          class="sc-bdVaJa fdbLH"
+        >
+          <div
+            class="sc-htpNat fnydiw"
+          >
+            Number of Audit Boards
+          </div>
+          <div
+            class="sc-bwzfXH izcbHX"
+          >
+            Set the number of audit boards you with to use.
+          </div>
+          <div
+            class="bp3-html-select"
+          >
+            <select
+              data-testid="audit-boards"
+              field="[object Object]"
+              form="[object Object]"
+              id="auditBoards"
+            >
+              <option>
+                1
+              </option>
+              <option>
+                2
+              </option>
+              <option>
+                3
+              </option>
+              <option>
+                4
+              </option>
+              <option>
+                5
+              </option>
+              <option>
+                6
+              </option>
+              <option>
+                7
+              </option>
+              <option>
+                8
+              </option>
+              <option>
+                9
+              </option>
+              <option>
+                10
+              </option>
+              <option>
+                11
+              </option>
+              <option>
+                12
+              </option>
+              <option>
+                13
+              </option>
+              <option>
+                14
+              </option>
+              <option>
+                15
+              </option>
+            </select>
+            <span
+              class="bp3-icon bp3-icon-double-caret-vertical"
+              icon="double-caret-vertical"
+            >
+              <svg
+                data-icon="double-caret-vertical"
+                height="16"
+                viewBox="0 0 16 16"
+                width="16"
+              >
+                <desc>
+                  double-caret-vertical
+                </desc>
+                <path
+                  d="M5 7h6a1.003 1.003 0 00.71-1.71l-3-3C8.53 2.11 8.28 2 8 2s-.53.11-.71.29l-3 3A1.003 1.003 0 005 7zm6 2H5a1.003 1.003 0 00-.71 1.71l3 3c.18.18.43.29.71.29s.53-.11.71-.29l3-3A1.003 1.003 0 0011 9z"
+                  fill-rule="evenodd"
+                />
+              </svg>
             </span>
-          </p>
+          </div>
+        </div>
+        <div
+          class="sc-bdVaJa fdbLH"
+        >
+          <div
+            class="sc-htpNat fnydiw"
+          >
+            Ballot Manifest
+          </div>
+          <div
+            class="sc-bwzfXH izcbHX"
+          >
+            Click "Browse" to choose the appropriate Ballot Manifest file from your computer
+          </div>
+          <label
+            class="bp3-file-input"
+          >
+            <input
+              accept=".csv"
+              name="manifest"
+              type="file"
+            />
+            <span
+              class="bp3-file-upload-input"
+            >
+              Select manifest...
+            </span>
+          </label>
         </div>
       </div>
       <div
-        class="sc-bdVaJa fdbLH"
+        class="sc-dnqmqq itqjch"
       >
-        <div
-          class="sc-htpNat gYCOid"
-        >
-          Number of Audit Boards
-        </div>
-        <div
-          class="sc-bwzfXH xctbO"
-        >
-          Set the number of audit boards you with to use.
-        </div>
-        <select
-          data-testid="audit-boards"
-          id="auditBoards"
-          name="auditBoards"
-        >
-          <option>
-            1
-          </option>
-          <option>
-            2
-          </option>
-          <option>
-            3
-          </option>
-          <option>
-            4
-          </option>
-          <option>
-            5
-          </option>
-          <option>
-            6
-          </option>
-          <option>
-            7
-          </option>
-          <option>
-            8
-          </option>
-          <option>
-            9
-          </option>
-          <option>
-            10
-          </option>
-          <option>
-            11
-          </option>
-          <option>
-            12
-          </option>
-          <option>
-            13
-          </option>
-          <option>
-            14
-          </option>
-          <option>
-            15
-          </option>
-        </select>
+        <button
+          class="bp3-button bp3-intent-primary"
+          type="button"
+        >
+          <span
+            class="bp3-button-text"
+          >
+            Select Ballots To Audit
+          </span>
+        </button>
       </div>
-      <div
-        class="sc-bdVaJa fdbLH"
-      >
-        <div
-          class="sc-htpNat gYCOid"
-        >
-          Ballot Manifest
-        </div>
-        <div
-          class="sc-bwzfXH xctbO"
-        >
-          Click "Browse" to choose the appropriate Ballot Manifest file from your computer
-        </div>
-        <input
-          accept=".csv"
-          data-testid="ballot-manifest"
-          name="manifest"
-          type="file"
-        />
-      </div>
-    </div>
-    <div
-      class="sc-dnqmqq itqjch"
-    >
-      <button
-<<<<<<< HEAD
-        class="bp3-button bp3-intent-primary"
-        data-testid="submit-form-one"
-        type="submit"
-      >
-        <span
-          class="bp3-button-text"
-        >
-          Estimate Sample Size
-        </span>
-=======
-        class="sc-EHOje iYzqVS"
-        type="button"
-      >
-        Select Ballots To Audit
->>>>>>> 3d063343
-      </button>
-    </div>
-  </form>
+    </form>
+  </div>
 </div>
 `;
 
 exports[`RiskLimitingAuditForm fetches initial state from api 1`] = `
 <div>
-  <form
-    data-testid="form-one"
+  <div
+    class="sc-kpOJdX bRfAfq"
   >
-    <div
-      class="sc-ifAKCX jXnARC"
+    <form
+      data-testid="form-one"
     >
-      <h2
-        class="bp3-heading sc-bxivhb dxnZc"
+      <div
+        class="sc-ifAKCX dUfgxM"
       >
-        Contest Information
-      </h2>
-      <div
-        class="sc-bdVaJa fdbLH"
-      >
-        <div
-          class="sc-htpNat fnydiw"
-        >
-          Election Name
-        </div>
-        <div
-          class="sc-EHOje bXavad"
-        >
-          <div
-            class="bp3-input-group sc-bZQynM EvJhB"
-          >
-            <input
-              class="bp3-input"
-              data-testid="audit-name"
-              name="name"
-              style="padding-right: 10px;"
-              type="text"
-              value=""
-            />
-          </div>
-        </div>
-      </div>
-      <div
-        class="sc-bdVaJa fdbLH"
-      >
-        <div
-          class="sc-htpNat fnydiw"
-        >
-          Contest  Name
-        </div>
-        <div
-          class="sc-bwzfXH jQNUeE"
-        >
-          Enter the name of the contest that will drive the audit.
-        </div>
-        <div
-          class="sc-EHOje bXavad"
-        >
-          <div
-            class="bp3-input-group sc-bZQynM EvJhB"
-          >
-            <input
-              class="bp3-input"
-              data-testid="contest-1-name"
-              name="contests[0].name"
-              style="padding-right: 10px;"
-              type="text"
-              value=""
-            />
-          </div>
-        </div>
-      </div>
-      <div
-        class="sc-bdVaJa fdbLH"
-      >
-        <div
-          class="sc-htpNat fnydiw"
-        >
-          Candidates/Choices & Vote Totals
-        </div>
-        <div
-          class="sc-bwzfXH jQNUeE"
-        >
-          Enter the name of each candidate choice that appears on the ballot for this contest.
-        </div>
-        <div
-          class="sc-gZMcBi cQokFm"
-        >
-          <div
-            class="sc-gqjmRU cRqxXY"
-          >
-            <label
-              class="bp3-label sc-jzJRlG kILPnr"
-            >
-              Name of Candidate/Choice 
-              1
-            </label>
-            <label
-              class="bp3-label sc-jzJRlG sc-cSHVUG bOKdYI"
-            >
-              Votes for Candidate/Choice 
-              1
-            </label>
-          </div>
-          <div
-            class="sc-VigVT grTkFz"
-          >
-            <div
-              class="sc-jTzLTM iSArEf sc-EHOje bXavad"
+        <h2
+          class="bp3-heading sc-bxivhb blucNT"
+        >
+          Contest Information
+        </h2>
+        <div
+          class="sc-bdVaJa fdbLH"
+        >
+          <div
+            class="sc-htpNat fnydiw"
+          >
+            Election Name
+          </div>
+          <div
+            class="sc-EHOje bXavad"
+          >
+            <div
+              class="bp3-input-group sc-bZQynM EvJhB"
+            >
+              <input
+                class="bp3-input"
+                data-testid="audit-name"
+                name="name"
+                style="padding-right: 10px;"
+                type="text"
+                value=""
+              />
+            </div>
+          </div>
+        </div>
+        <div
+          class="sc-bdVaJa fdbLH"
+        >
+          <div
+            class="sc-htpNat fnydiw"
+          >
+            Contest  Name
+          </div>
+          <div
+            class="sc-bwzfXH izcbHX"
+          >
+            Enter the name of the contest that will drive the audit.
+          </div>
+          <div
+            class="sc-EHOje bXavad"
+          >
+            <div
+              class="bp3-input-group sc-bZQynM EvJhB"
+            >
+              <input
+                class="bp3-input"
+                data-testid="contest-1-name"
+                name="contests[0].name"
+                style="padding-right: 10px;"
+                type="text"
+                value=""
+              />
+            </div>
+          </div>
+        </div>
+        <div
+          class="sc-bdVaJa fdbLH"
+        >
+          <div
+            class="sc-htpNat fnydiw"
+          >
+            Candidates/Choices & Vote Totals
+          </div>
+          <div
+            class="sc-bwzfXH izcbHX"
+          >
+            Enter the name of each candidate choice that appears on the ballot for this contest.
+          </div>
+          <div
+            class="sc-gZMcBi cQokFm"
+          >
+            <div
+              class="sc-gqjmRU cRqxXY"
+            >
+              <label
+                class="bp3-label sc-jzJRlG kILPnr"
+              >
+                Name of Candidate/Choice 
+                1
+              </label>
+              <label
+                class="bp3-label sc-jzJRlG sc-cSHVUG bOKdYI"
+              >
+                Votes for Candidate/Choice 
+                1
+              </label>
+            </div>
+            <div
+              class="sc-VigVT grTkFz"
             >
               <div
-                class="bp3-input-group sc-bZQynM EvJhB"
+                class="sc-jTzLTM iSArEf sc-EHOje bXavad"
+              >
+                <div
+                  class="bp3-input-group sc-bZQynM EvJhB"
+                >
+                  <input
+                    class="bp3-input"
+                    data-testid="contest-1-choice-1-name"
+                    name="contests[0].choices[0].name"
+                    style="padding-right: 10px;"
+                    type="text"
+                    value=""
+                  />
+                </div>
+              </div>
+              <div
+                class="sc-jTzLTM sc-fjdhpX fBjAIn sc-EHOje bXavad"
+              >
+                <div
+                  class="bp3-control-group bp3-numeric-input sc-gzVnrw lfdfns"
+                >
+                  <div
+                    class="bp3-input-group"
+                  >
+                    <input
+                      autocomplete="off"
+                      class="bp3-input"
+                      data-testid="contest-1-choice-1-votes"
+                      name="contests[0].choices[0].numVotes"
+                      style="padding-right: 10px;"
+                      type="number"
+                      value=""
+                    />
+                  </div>
+                  <div
+                    class="bp3-button-group bp3-vertical bp3-fixed"
+                  >
+                    <button
+                      class="bp3-button"
+                      type="button"
+                    >
+                      <span
+                        class="bp3-icon bp3-icon-chevron-up"
+                        icon="chevron-up"
+                      >
+                        <svg
+                          data-icon="chevron-up"
+                          height="16"
+                          viewBox="0 0 16 16"
+                          width="16"
+                        >
+                          <desc>
+                            chevron-up
+                          </desc>
+                          <path
+                            d="M12.71 9.29l-4-4C8.53 5.11 8.28 5 8 5s-.53.11-.71.29l-4 4a1.003 1.003 0 001.42 1.42L8 7.41l3.29 3.29c.18.19.43.3.71.3a1.003 1.003 0 00.71-1.71z"
+                            fill-rule="evenodd"
+                          />
+                        </svg>
+                      </span>
+                    </button>
+                    <button
+                      class="bp3-button"
+                      type="button"
+                    >
+                      <span
+                        class="bp3-icon bp3-icon-chevron-down"
+                        icon="chevron-down"
+                      >
+                        <svg
+                          data-icon="chevron-down"
+                          height="16"
+                          viewBox="0 0 16 16"
+                          width="16"
+                        >
+                          <desc>
+                            chevron-down
+                          </desc>
+                          <path
+                            d="M12 5c-.28 0-.53.11-.71.29L8 8.59l-3.29-3.3a1.003 1.003 0 00-1.42 1.42l4 4c.18.18.43.29.71.29s.53-.11.71-.29l4-4A1.003 1.003 0 0012 5z"
+                            fill-rule="evenodd"
+                          />
+                        </svg>
+                      </span>
+                    </button>
+                  </div>
+                </div>
+              </div>
+            </div>
+            <div
+              class="sc-gqjmRU cRqxXY"
+            >
+              <label
+                class="bp3-label sc-jzJRlG kILPnr"
+              >
+                Name of Candidate/Choice 
+                2
+              </label>
+              <label
+                class="bp3-label sc-jzJRlG sc-cSHVUG bOKdYI"
+              >
+                Votes for Candidate/Choice 
+                2
+              </label>
+            </div>
+            <div
+              class="sc-VigVT grTkFz"
+            >
+              <div
+                class="sc-jTzLTM iSArEf sc-EHOje bXavad"
+              >
+                <div
+                  class="bp3-input-group sc-bZQynM EvJhB"
+                >
+                  <input
+                    class="bp3-input"
+                    data-testid="contest-1-choice-2-name"
+                    name="contests[0].choices[1].name"
+                    style="padding-right: 10px;"
+                    type="text"
+                    value=""
+                  />
+                </div>
+              </div>
+              <div
+                class="sc-jTzLTM sc-fjdhpX fBjAIn sc-EHOje bXavad"
+              >
+                <div
+                  class="bp3-control-group bp3-numeric-input sc-gzVnrw lfdfns"
+                >
+                  <div
+                    class="bp3-input-group"
+                  >
+                    <input
+                      autocomplete="off"
+                      class="bp3-input"
+                      data-testid="contest-1-choice-2-votes"
+                      name="contests[0].choices[1].numVotes"
+                      style="padding-right: 10px;"
+                      type="number"
+                      value=""
+                    />
+                  </div>
+                  <div
+                    class="bp3-button-group bp3-vertical bp3-fixed"
+                  >
+                    <button
+                      class="bp3-button"
+                      type="button"
+                    >
+                      <span
+                        class="bp3-icon bp3-icon-chevron-up"
+                        icon="chevron-up"
+                      >
+                        <svg
+                          data-icon="chevron-up"
+                          height="16"
+                          viewBox="0 0 16 16"
+                          width="16"
+                        >
+                          <desc>
+                            chevron-up
+                          </desc>
+                          <path
+                            d="M12.71 9.29l-4-4C8.53 5.11 8.28 5 8 5s-.53.11-.71.29l-4 4a1.003 1.003 0 001.42 1.42L8 7.41l3.29 3.29c.18.19.43.3.71.3a1.003 1.003 0 00.71-1.71z"
+                            fill-rule="evenodd"
+                          />
+                        </svg>
+                      </span>
+                    </button>
+                    <button
+                      class="bp3-button"
+                      type="button"
+                    >
+                      <span
+                        class="bp3-icon bp3-icon-chevron-down"
+                        icon="chevron-down"
+                      >
+                        <svg
+                          data-icon="chevron-down"
+                          height="16"
+                          viewBox="0 0 16 16"
+                          width="16"
+                        >
+                          <desc>
+                            chevron-down
+                          </desc>
+                          <path
+                            d="M12 5c-.28 0-.53.11-.71.29L8 8.59l-3.29-3.3a1.003 1.003 0 00-1.42 1.42l4 4c.18.18.43.29.71.29s.53-.11.71-.29l4-4A1.003 1.003 0 0012 5z"
+                            fill-rule="evenodd"
+                          />
+                        </svg>
+                      </span>
+                    </button>
+                  </div>
+                </div>
+              </div>
+            </div>
+            <p
+              class="sc-kAzzGY eebgUX"
+            >
+              Add a new candidate/choice
+            </p>
+          </div>
+        </div>
+        <div
+          class="sc-bdVaJa fdbLH"
+        >
+          <div
+            class="sc-htpNat fnydiw"
+          >
+            Total Ballots Cast
+          </div>
+          <div
+            class="sc-bwzfXH izcbHX"
+          >
+            Enter the overall number of ballot cards cast in jurisdictions containing this contest.
+          </div>
+          <div
+            class="sc-EHOje bXavad"
+          >
+            <div
+              class="bp3-control-group bp3-numeric-input sc-gzVnrw lfdfns"
+            >
+              <div
+                class="bp3-input-group"
               >
                 <input
+                  autocomplete="off"
                   class="bp3-input"
-                  data-testid="contest-1-choice-1-name"
-                  name="contests[0].choices[0].name"
+                  data-testid="contest-1-total-ballots"
+                  name="contests[0].totalBallotsCast"
                   style="padding-right: 10px;"
-                  type="text"
+                  type="number"
                   value=""
                 />
               </div>
-            </div>
-            <div
-              class="sc-jTzLTM sc-fjdhpX fBjAIn sc-EHOje bXavad"
-            >
               <div
-                class="bp3-control-group bp3-numeric-input sc-gzVnrw lfdfns"
-              >
-                <div
-                  class="bp3-input-group"
+                class="bp3-button-group bp3-vertical bp3-fixed"
+              >
+                <button
+                  class="bp3-button"
+                  type="button"
                 >
-                  <input
-                    autocomplete="off"
-                    class="bp3-input"
-                    data-testid="contest-1-choice-1-votes"
-                    name="contests[0].choices[0].numVotes"
-                    style="padding-right: 10px;"
-                    type="number"
-                    value=""
-                  />
-                </div>
-                <div
-                  class="bp3-button-group bp3-vertical bp3-fixed"
+                  <span
+                    class="bp3-icon bp3-icon-chevron-up"
+                    icon="chevron-up"
+                  >
+                    <svg
+                      data-icon="chevron-up"
+                      height="16"
+                      viewBox="0 0 16 16"
+                      width="16"
+                    >
+                      <desc>
+                        chevron-up
+                      </desc>
+                      <path
+                        d="M12.71 9.29l-4-4C8.53 5.11 8.28 5 8 5s-.53.11-.71.29l-4 4a1.003 1.003 0 001.42 1.42L8 7.41l3.29 3.29c.18.19.43.3.71.3a1.003 1.003 0 00.71-1.71z"
+                        fill-rule="evenodd"
+                      />
+                    </svg>
+                  </span>
+                </button>
+                <button
+                  class="bp3-button"
+                  type="button"
                 >
-                  <button
-                    class="bp3-button"
-                    type="button"
+                  <span
+                    class="bp3-icon bp3-icon-chevron-down"
+                    icon="chevron-down"
                   >
-                    <span
-                      class="bp3-icon bp3-icon-chevron-up"
-                      icon="chevron-up"
+                    <svg
+                      data-icon="chevron-down"
+                      height="16"
+                      viewBox="0 0 16 16"
+                      width="16"
                     >
-                      <svg
-                        data-icon="chevron-up"
-                        height="16"
-                        viewBox="0 0 16 16"
-                        width="16"
-                      >
-                        <desc>
-                          chevron-up
-                        </desc>
-                        <path
-                          d="M12.71 9.29l-4-4C8.53 5.11 8.28 5 8 5s-.53.11-.71.29l-4 4a1.003 1.003 0 001.42 1.42L8 7.41l3.29 3.29c.18.19.43.3.71.3a1.003 1.003 0 00.71-1.71z"
-                          fill-rule="evenodd"
-                        />
-                      </svg>
-                    </span>
-                  </button>
-                  <button
-                    class="bp3-button"
-                    type="button"
-                  >
-                    <span
-                      class="bp3-icon bp3-icon-chevron-down"
-                      icon="chevron-down"
-                    >
-                      <svg
-                        data-icon="chevron-down"
-                        height="16"
-                        viewBox="0 0 16 16"
-                        width="16"
-                      >
-                        <desc>
-                          chevron-down
-                        </desc>
-                        <path
-                          d="M12 5c-.28 0-.53.11-.71.29L8 8.59l-3.29-3.3a1.003 1.003 0 00-1.42 1.42l4 4c.18.18.43.29.71.29s.53-.11.71-.29l4-4A1.003 1.003 0 0012 5z"
-                          fill-rule="evenodd"
-                        />
-                      </svg>
-                    </span>
-                  </button>
-                </div>
+                      <desc>
+                        chevron-down
+                      </desc>
+                      <path
+                        d="M12 5c-.28 0-.53.11-.71.29L8 8.59l-3.29-3.3a1.003 1.003 0 00-1.42 1.42l4 4c.18.18.43.29.71.29s.53-.11.71-.29l4-4A1.003 1.003 0 0012 5z"
+                        fill-rule="evenodd"
+                      />
+                    </svg>
+                  </span>
+                </button>
               </div>
             </div>
           </div>
-          <div
-            class="sc-gqjmRU cRqxXY"
-          >
-            <label
-              class="bp3-label sc-jzJRlG kILPnr"
-            >
-              Name of Candidate/Choice 
-              2
-            </label>
-            <label
-              class="bp3-label sc-jzJRlG sc-cSHVUG bOKdYI"
-            >
-              Votes for Candidate/Choice 
-              2
-            </label>
-          </div>
-          <div
-            class="sc-VigVT grTkFz"
-          >
-            <div
-              class="sc-jTzLTM iSArEf sc-EHOje bXavad"
-            >
-              <div
-                class="bp3-input-group sc-bZQynM EvJhB"
-              >
-                <input
-                  class="bp3-input"
-                  data-testid="contest-1-choice-2-name"
-                  name="contests[0].choices[1].name"
-                  style="padding-right: 10px;"
-                  type="text"
-                  value=""
+        </div>
+        <h2
+          class="bp3-heading sc-bxivhb blucNT"
+        >
+          Audit Settings
+        </h2>
+        <div
+          class="sc-bdVaJa fdbLH"
+        >
+          <div
+            class="sc-htpNat fnydiw"
+          >
+            Desired Risk Limit
+          </div>
+          <div
+            class="sc-bwzfXH izcbHX"
+          >
+            Set the risk for the audit as a percentage (e.g. "5" = 5%)
+          </div>
+          <div
+            class="bp3-html-select"
+          >
+            <select
+              data-testid="risk-limit"
+              field="[object Object]"
+              form="[object Object]"
+            >
+              <option>
+                1
+              </option>
+              <option>
+                2
+              </option>
+              <option>
+                3
+              </option>
+              <option>
+                4
+              </option>
+              <option>
+                5
+              </option>
+              <option>
+                6
+              </option>
+              <option>
+                7
+              </option>
+              <option>
+                8
+              </option>
+              <option>
+                9
+              </option>
+              <option
+                selected=""
+              >
+                10
+              </option>
+              <option>
+                11
+              </option>
+              <option>
+                12
+              </option>
+              <option>
+                13
+              </option>
+              <option>
+                14
+              </option>
+              <option>
+                15
+              </option>
+              <option>
+                16
+              </option>
+              <option>
+                17
+              </option>
+              <option>
+                18
+              </option>
+              <option>
+                19
+              </option>
+              <option>
+                20
+              </option>
+            </select>
+            <span
+              class="bp3-icon bp3-icon-double-caret-vertical"
+              icon="double-caret-vertical"
+            >
+              <svg
+                data-icon="double-caret-vertical"
+                height="16"
+                viewBox="0 0 16 16"
+                width="16"
+              >
+                <desc>
+                  double-caret-vertical
+                </desc>
+                <path
+                  d="M5 7h6a1.003 1.003 0 00.71-1.71l-3-3C8.53 2.11 8.28 2 8 2s-.53.11-.71.29l-3 3A1.003 1.003 0 005 7zm6 2H5a1.003 1.003 0 00-.71 1.71l3 3c.18.18.43.29.71.29s.53-.11.71-.29l3-3A1.003 1.003 0 0011 9z"
+                  fill-rule="evenodd"
                 />
-              </div>
-            </div>
-            <div
-              class="sc-jTzLTM sc-fjdhpX fBjAIn sc-EHOje bXavad"
-            >
-              <div
-                class="bp3-control-group bp3-numeric-input sc-gzVnrw lfdfns"
-              >
-                <div
-                  class="bp3-input-group"
-                >
-                  <input
-                    autocomplete="off"
-                    class="bp3-input"
-                    data-testid="contest-1-choice-2-votes"
-                    name="contests[0].choices[1].numVotes"
-                    style="padding-right: 10px;"
-                    type="number"
-                    value=""
-                  />
-                </div>
-                <div
-                  class="bp3-button-group bp3-vertical bp3-fixed"
-                >
-                  <button
-                    class="bp3-button"
-                    type="button"
-                  >
-                    <span
-                      class="bp3-icon bp3-icon-chevron-up"
-                      icon="chevron-up"
-                    >
-                      <svg
-                        data-icon="chevron-up"
-                        height="16"
-                        viewBox="0 0 16 16"
-                        width="16"
-                      >
-                        <desc>
-                          chevron-up
-                        </desc>
-                        <path
-                          d="M12.71 9.29l-4-4C8.53 5.11 8.28 5 8 5s-.53.11-.71.29l-4 4a1.003 1.003 0 001.42 1.42L8 7.41l3.29 3.29c.18.19.43.3.71.3a1.003 1.003 0 00.71-1.71z"
-                          fill-rule="evenodd"
-                        />
-                      </svg>
-                    </span>
-                  </button>
-                  <button
-                    class="bp3-button"
-                    type="button"
-                  >
-                    <span
-                      class="bp3-icon bp3-icon-chevron-down"
-                      icon="chevron-down"
-                    >
-                      <svg
-                        data-icon="chevron-down"
-                        height="16"
-                        viewBox="0 0 16 16"
-                        width="16"
-                      >
-                        <desc>
-                          chevron-down
-                        </desc>
-                        <path
-                          d="M12 5c-.28 0-.53.11-.71.29L8 8.59l-3.29-3.3a1.003 1.003 0 00-1.42 1.42l4 4c.18.18.43.29.71.29s.53-.11.71-.29l4-4A1.003 1.003 0 0012 5z"
-                          fill-rule="evenodd"
-                        />
-                      </svg>
-                    </span>
-                  </button>
-                </div>
-              </div>
-            </div>
-          </div>
-          <p
-            class="sc-kAzzGY eebgUX"
-          >
-            Add a new candidate/choice
-          </p>
+              </svg>
+            </span>
+          </div>
+        </div>
+        <div
+          class="sc-bdVaJa fdbLH"
+        >
+          <div
+            class="sc-htpNat fnydiw"
+          >
+            Random Seed
+          </div>
+          <div
+            class="sc-bwzfXH izcbHX"
+          >
+            Enter the random number to seed the pseudo-random number generator.
+          </div>
+          <div
+            class="sc-EHOje bXavad"
+          >
+            <div
+              class="bp3-input-group sc-bZQynM EvJhB"
+            >
+              <input
+                class="bp3-input"
+                data-testid="random-seed"
+                name="randomSeed"
+                style="padding-right: 10px;"
+                type="text"
+                value=""
+              />
+            </div>
+          </div>
         </div>
       </div>
       <div
-        class="sc-bdVaJa fdbLH"
+        class="sc-dnqmqq itqjch"
       >
-        <div
-          class="sc-htpNat fnydiw"
-        >
-          Total Ballots Cast
-        </div>
-        <div
-          class="sc-bwzfXH jQNUeE"
-        >
-          Enter the overall number of ballot cards cast in jurisdictions containing this contest.
-        </div>
-        <div
-          class="sc-EHOje bXavad"
-        >
-          <div
-            class="bp3-control-group bp3-numeric-input sc-gzVnrw lfdfns"
-          >
-            <div
-              class="bp3-input-group"
-            >
-              <input
-                autocomplete="off"
-                class="bp3-input"
-                data-testid="contest-1-total-ballots"
-                name="contests[0].totalBallotsCast"
-                style="padding-right: 10px;"
-                type="number"
-                value=""
-              />
-            </div>
-            <div
-              class="bp3-button-group bp3-vertical bp3-fixed"
-            >
-              <button
-                class="bp3-button"
-                type="button"
-              >
-                <span
-                  class="bp3-icon bp3-icon-chevron-up"
-                  icon="chevron-up"
-                >
-                  <svg
-                    data-icon="chevron-up"
-                    height="16"
-                    viewBox="0 0 16 16"
-                    width="16"
-                  >
-                    <desc>
-                      chevron-up
-                    </desc>
-                    <path
-                      d="M12.71 9.29l-4-4C8.53 5.11 8.28 5 8 5s-.53.11-.71.29l-4 4a1.003 1.003 0 001.42 1.42L8 7.41l3.29 3.29c.18.19.43.3.71.3a1.003 1.003 0 00.71-1.71z"
-                      fill-rule="evenodd"
-                    />
-                  </svg>
-                </span>
-              </button>
-              <button
-                class="bp3-button"
-                type="button"
-              >
-                <span
-                  class="bp3-icon bp3-icon-chevron-down"
-                  icon="chevron-down"
-                >
-                  <svg
-                    data-icon="chevron-down"
-                    height="16"
-                    viewBox="0 0 16 16"
-                    width="16"
-                  >
-                    <desc>
-                      chevron-down
-                    </desc>
-                    <path
-                      d="M12 5c-.28 0-.53.11-.71.29L8 8.59l-3.29-3.3a1.003 1.003 0 00-1.42 1.42l4 4c.18.18.43.29.71.29s.53-.11.71-.29l4-4A1.003 1.003 0 0012 5z"
-                      fill-rule="evenodd"
-                    />
-                  </svg>
-                </span>
-              </button>
-            </div>
-          </div>
-        </div>
+        <button
+          class="bp3-button bp3-intent-primary"
+          data-testid="submit-form-one"
+          type="submit"
+        >
+          <span
+            class="bp3-button-text"
+          >
+            Estimate Sample Size
+          </span>
+        </button>
       </div>
-      <h2
-        class="bp3-heading sc-bxivhb dxnZc"
-      >
-        Audit Settings
-      </h2>
-      <div
-        class="sc-bdVaJa fdbLH"
-      >
-        <div
-          class="sc-htpNat fnydiw"
-        >
-          Desired Risk Limit
-        </div>
-        <div
-          class="sc-bwzfXH jQNUeE"
-        >
-          Set the risk for the audit as a percentage (e.g. "5" = 5%)
-        </div>
-        <div
-          class="bp3-html-select"
-        >
-          <select
-            data-testid="risk-limit"
-            field="[object Object]"
-            form="[object Object]"
-          >
-            <option>
-              1
-            </option>
-            <option>
-              2
-            </option>
-            <option>
-              3
-            </option>
-            <option>
-              4
-            </option>
-            <option>
-              5
-            </option>
-            <option>
-              6
-            </option>
-            <option>
-              7
-            </option>
-            <option>
-              8
-            </option>
-            <option>
-              9
-            </option>
-            <option
-              selected=""
-            >
-              10
-            </option>
-            <option>
-              11
-            </option>
-            <option>
-              12
-            </option>
-            <option>
-              13
-            </option>
-            <option>
-              14
-            </option>
-            <option>
-              15
-            </option>
-            <option>
-              16
-            </option>
-            <option>
-              17
-            </option>
-            <option>
-              18
-            </option>
-            <option>
-              19
-            </option>
-            <option>
-              20
-            </option>
-          </select>
-          <span
-            class="bp3-icon bp3-icon-double-caret-vertical"
-            icon="double-caret-vertical"
-          >
-            <svg
-              data-icon="double-caret-vertical"
-              height="16"
-              viewBox="0 0 16 16"
-              width="16"
-            >
-              <desc>
-                double-caret-vertical
-              </desc>
-              <path
-                d="M5 7h6a1.003 1.003 0 00.71-1.71l-3-3C8.53 2.11 8.28 2 8 2s-.53.11-.71.29l-3 3A1.003 1.003 0 005 7zm6 2H5a1.003 1.003 0 00-.71 1.71l3 3c.18.18.43.29.71.29s.53-.11.71-.29l3-3A1.003 1.003 0 0011 9z"
-                fill-rule="evenodd"
-              />
-            </svg>
-          </span>
-        </div>
-      </div>
-      <div
-        class="sc-bdVaJa fdbLH"
-      >
-        <div
-          class="sc-htpNat fnydiw"
-        >
-          Random Seed
-        </div>
-        <div
-          class="sc-bwzfXH jQNUeE"
-        >
-          Enter the random number to seed the pseudo-random number generator.
-        </div>
-        <div
-          class="sc-EHOje bXavad"
-        >
-          <div
-            class="bp3-input-group sc-bZQynM EvJhB"
-          >
-            <input
-              class="bp3-input"
-              data-testid="random-seed"
-              name="randomSeed"
-              style="padding-right: 10px;"
-              type="text"
-              value=""
-            />
-          </div>
-        </div>
-      </div>
-    </div>
-    <div
-      class="sc-dnqmqq itqjch"
-    >
-      <button
-        class="bp3-button bp3-intent-primary"
-        data-testid="submit-form-one"
-        type="submit"
-      >
-        <span
-          class="bp3-button-text"
-        >
-          Estimate Sample Size
-        </span>
-      </button>
-    </div>
-  </form>
+    </form>
+  </div>
 </div>
 `;
 
 exports[`RiskLimitingAuditForm renders CalculateRiskMeasurement when /audit/status returns round data 1`] = `
 <div>
-  <form
-    data-testid="form-one"
+  <div
+    class="sc-kpOJdX bRfAfq"
   >
-    <div
-      class="sc-ifAKCX jXnARC"
+    <form
+      data-testid="form-one"
     >
-      <h2
-        class="bp3-heading sc-bxivhb dxnZc"
+      <div
+        class="sc-ifAKCX dUfgxM"
       >
-        Contest Information
-      </h2>
-      <div
-        class="sc-bdVaJa fdbLH"
-      >
-        <div
-          class="sc-htpNat fnydiw"
-        >
-          Election Name
-        </div>
-        <div
-          class="sc-EHOje bXavad"
-        >
-<<<<<<< HEAD
-          <div
-            class="bp3-input-group sc-bZQynM EvJhB"
-          >
-            <input
-              class="bp3-input"
-              data-testid="audit-name"
-              name="name"
-              style="padding-right: 10px;"
-              type="text"
-              value=""
-            />
-          </div>
-=======
-          <input
-            class="sc-dnqmqq dvJRiU"
-            data-testid="audit-name"
-            disabled=""
-            name="name"
-            value="contest name"
-          />
->>>>>>> 3d063343
-        </div>
-      </div>
-      <div
-        class="sc-bdVaJa fdbLH"
-      >
-        <div
-          class="sc-htpNat fnydiw"
-        >
-          Contest  Name
-        </div>
-        <div
-          class="sc-bwzfXH jQNUeE"
-        >
-          Enter the name of the contest that will drive the audit.
-        </div>
-        <div
-          class="sc-EHOje bXavad"
-        >
-<<<<<<< HEAD
-          <div
-            class="bp3-input-group sc-bZQynM EvJhB"
-          >
-            <input
-              class="bp3-input"
-              data-testid="contest-1-name"
-              name="contests[0].name"
-              style="padding-right: 10px;"
-              type="text"
-              value=""
-            />
-          </div>
-=======
-          <input
-            class="sc-dnqmqq dvJRiU"
-            data-testid="contest-1-name"
-            disabled=""
-            name="contests[0].name"
-            value="contest name"
-          />
->>>>>>> 3d063343
-        </div>
-      </div>
-      <div
-        class="sc-bdVaJa fdbLH"
-      >
-        <div
-          class="sc-htpNat fnydiw"
-        >
-          Candidates/Choices & Vote Totals
-        </div>
-        <div
-          class="sc-bwzfXH jQNUeE"
-        >
-          Enter the name of each candidate choice that appears on the ballot for this contest.
-        </div>
-        <div
-          class="sc-gZMcBi cQokFm"
-        >
-          <div
-            class="sc-gqjmRU cRqxXY"
-          >
-            <label
-              class="bp3-label sc-jzJRlG kILPnr"
-            >
-              Name of Candidate/Choice 
-              1
-            </label>
-            <label
-              class="bp3-label sc-jzJRlG sc-cSHVUG bOKdYI"
-            >
-              Votes for Candidate/Choice 
-              1
-            </label>
-          </div>
-          <div
-            class="sc-VigVT grTkFz"
-          >
-            <div
-              class="sc-jTzLTM iSArEf sc-EHOje bXavad"
-            >
-<<<<<<< HEAD
+        <h2
+          class="bp3-heading sc-bxivhb blucNT"
+        >
+          Contest Information
+        </h2>
+        <div
+          class="sc-bdVaJa fdbLH"
+        >
+          <div
+            class="sc-htpNat fnydiw"
+          >
+            Election Name
+          </div>
+          <div
+            class="sc-EHOje bXavad"
+          >
+            <div
+              class="bp3-input-group bp3-disabled sc-bZQynM EvJhB"
+            >
+              <input
+                class="bp3-input"
+                data-testid="audit-name"
+                disabled=""
+                name="name"
+                style="padding-right: 10px;"
+                type="text"
+                value="contest name"
+              />
+            </div>
+          </div>
+        </div>
+        <div
+          class="sc-bdVaJa fdbLH"
+        >
+          <div
+            class="sc-htpNat fnydiw"
+          >
+            Contest  Name
+          </div>
+          <div
+            class="sc-bwzfXH izcbHX"
+          >
+            Enter the name of the contest that will drive the audit.
+          </div>
+          <div
+            class="sc-EHOje bXavad"
+          >
+            <div
+              class="bp3-input-group bp3-disabled sc-bZQynM EvJhB"
+            >
+              <input
+                class="bp3-input"
+                data-testid="contest-1-name"
+                disabled=""
+                name="contests[0].name"
+                style="padding-right: 10px;"
+                type="text"
+                value="contest name"
+              />
+            </div>
+          </div>
+        </div>
+        <div
+          class="sc-bdVaJa fdbLH"
+        >
+          <div
+            class="sc-htpNat fnydiw"
+          >
+            Candidates/Choices & Vote Totals
+          </div>
+          <div
+            class="sc-bwzfXH izcbHX"
+          >
+            Enter the name of each candidate choice that appears on the ballot for this contest.
+          </div>
+          <div
+            class="sc-gZMcBi cQokFm"
+          >
+            <div
+              class="sc-gqjmRU cRqxXY"
+            >
+              <label
+                class="bp3-label sc-jzJRlG kILPnr"
+              >
+                Name of Candidate/Choice 
+                1
+              </label>
+              <label
+                class="bp3-label sc-jzJRlG sc-cSHVUG bOKdYI"
+              >
+                Votes for Candidate/Choice 
+                1
+              </label>
+            </div>
+            <div
+              class="sc-VigVT grTkFz"
+            >
               <div
-                class="bp3-input-group sc-bZQynM EvJhB"
+                class="sc-jTzLTM iSArEf sc-EHOje bXavad"
+              >
+                <div
+                  class="bp3-input-group bp3-disabled sc-bZQynM EvJhB"
+                >
+                  <input
+                    class="bp3-input"
+                    data-testid="contest-1-choice-1-name"
+                    disabled=""
+                    name="contests[0].choices[0].name"
+                    style="padding-right: 10px;"
+                    type="text"
+                    value="choice one"
+                  />
+                </div>
+              </div>
+              <div
+                class="sc-jTzLTM sc-fjdhpX fBjAIn sc-EHOje bXavad"
+              >
+                <div
+                  class="bp3-control-group bp3-numeric-input sc-gzVnrw lfdfns"
+                >
+                  <div
+                    class="bp3-input-group bp3-disabled"
+                  >
+                    <input
+                      autocomplete="off"
+                      class="bp3-input"
+                      data-testid="contest-1-choice-1-votes"
+                      disabled=""
+                      name="contests[0].choices[0].numVotes"
+                      style="padding-right: 10px;"
+                      type="number"
+                      value="792"
+                    />
+                  </div>
+                  <div
+                    class="bp3-button-group bp3-vertical bp3-fixed"
+                  >
+                    <button
+                      class="bp3-button bp3-disabled"
+                      disabled=""
+                      tabindex="-1"
+                      type="button"
+                    >
+                      <span
+                        class="bp3-icon bp3-icon-chevron-up"
+                        icon="chevron-up"
+                      >
+                        <svg
+                          data-icon="chevron-up"
+                          height="16"
+                          viewBox="0 0 16 16"
+                          width="16"
+                        >
+                          <desc>
+                            chevron-up
+                          </desc>
+                          <path
+                            d="M12.71 9.29l-4-4C8.53 5.11 8.28 5 8 5s-.53.11-.71.29l-4 4a1.003 1.003 0 001.42 1.42L8 7.41l3.29 3.29c.18.19.43.3.71.3a1.003 1.003 0 00.71-1.71z"
+                            fill-rule="evenodd"
+                          />
+                        </svg>
+                      </span>
+                    </button>
+                    <button
+                      class="bp3-button bp3-disabled"
+                      disabled=""
+                      tabindex="-1"
+                      type="button"
+                    >
+                      <span
+                        class="bp3-icon bp3-icon-chevron-down"
+                        icon="chevron-down"
+                      >
+                        <svg
+                          data-icon="chevron-down"
+                          height="16"
+                          viewBox="0 0 16 16"
+                          width="16"
+                        >
+                          <desc>
+                            chevron-down
+                          </desc>
+                          <path
+                            d="M12 5c-.28 0-.53.11-.71.29L8 8.59l-3.29-3.3a1.003 1.003 0 00-1.42 1.42l4 4c.18.18.43.29.71.29s.53-.11.71-.29l4-4A1.003 1.003 0 0012 5z"
+                            fill-rule="evenodd"
+                          />
+                        </svg>
+                      </span>
+                    </button>
+                  </div>
+                </div>
+              </div>
+            </div>
+            <div
+              class="sc-gqjmRU cRqxXY"
+            >
+              <label
+                class="bp3-label sc-jzJRlG kILPnr"
+              >
+                Name of Candidate/Choice 
+                2
+              </label>
+              <label
+                class="bp3-label sc-jzJRlG sc-cSHVUG bOKdYI"
+              >
+                Votes for Candidate/Choice 
+                2
+              </label>
+            </div>
+            <div
+              class="sc-VigVT grTkFz"
+            >
+              <div
+                class="sc-jTzLTM iSArEf sc-EHOje bXavad"
+              >
+                <div
+                  class="bp3-input-group bp3-disabled sc-bZQynM EvJhB"
+                >
+                  <input
+                    class="bp3-input"
+                    data-testid="contest-1-choice-2-name"
+                    disabled=""
+                    name="contests[0].choices[1].name"
+                    style="padding-right: 10px;"
+                    type="text"
+                    value="choice two"
+                  />
+                </div>
+              </div>
+              <div
+                class="sc-jTzLTM sc-fjdhpX fBjAIn sc-EHOje bXavad"
+              >
+                <div
+                  class="bp3-control-group bp3-numeric-input sc-gzVnrw lfdfns"
+                >
+                  <div
+                    class="bp3-input-group bp3-disabled"
+                  >
+                    <input
+                      autocomplete="off"
+                      class="bp3-input"
+                      data-testid="contest-1-choice-2-votes"
+                      disabled=""
+                      name="contests[0].choices[1].numVotes"
+                      style="padding-right: 10px;"
+                      type="number"
+                      value="1325"
+                    />
+                  </div>
+                  <div
+                    class="bp3-button-group bp3-vertical bp3-fixed"
+                  >
+                    <button
+                      class="bp3-button bp3-disabled"
+                      disabled=""
+                      tabindex="-1"
+                      type="button"
+                    >
+                      <span
+                        class="bp3-icon bp3-icon-chevron-up"
+                        icon="chevron-up"
+                      >
+                        <svg
+                          data-icon="chevron-up"
+                          height="16"
+                          viewBox="0 0 16 16"
+                          width="16"
+                        >
+                          <desc>
+                            chevron-up
+                          </desc>
+                          <path
+                            d="M12.71 9.29l-4-4C8.53 5.11 8.28 5 8 5s-.53.11-.71.29l-4 4a1.003 1.003 0 001.42 1.42L8 7.41l3.29 3.29c.18.19.43.3.71.3a1.003 1.003 0 00.71-1.71z"
+                            fill-rule="evenodd"
+                          />
+                        </svg>
+                      </span>
+                    </button>
+                    <button
+                      class="bp3-button bp3-disabled"
+                      disabled=""
+                      tabindex="-1"
+                      type="button"
+                    >
+                      <span
+                        class="bp3-icon bp3-icon-chevron-down"
+                        icon="chevron-down"
+                      >
+                        <svg
+                          data-icon="chevron-down"
+                          height="16"
+                          viewBox="0 0 16 16"
+                          width="16"
+                        >
+                          <desc>
+                            chevron-down
+                          </desc>
+                          <path
+                            d="M12 5c-.28 0-.53.11-.71.29L8 8.59l-3.29-3.3a1.003 1.003 0 00-1.42 1.42l4 4c.18.18.43.29.71.29s.53-.11.71-.29l4-4A1.003 1.003 0 0012 5z"
+                            fill-rule="evenodd"
+                          />
+                        </svg>
+                      </span>
+                    </button>
+                  </div>
+                </div>
+              </div>
+            </div>
+          </div>
+        </div>
+        <div
+          class="sc-bdVaJa fdbLH"
+        >
+          <div
+            class="sc-htpNat fnydiw"
+          >
+            Total Ballots Cast
+          </div>
+          <div
+            class="sc-bwzfXH izcbHX"
+          >
+            Enter the overall number of ballot cards cast in jurisdictions containing this contest.
+          </div>
+          <div
+            class="sc-EHOje bXavad"
+          >
+            <div
+              class="bp3-control-group bp3-numeric-input sc-gzVnrw lfdfns"
+            >
+              <div
+                class="bp3-input-group bp3-disabled"
               >
                 <input
+                  autocomplete="off"
                   class="bp3-input"
-                  data-testid="contest-1-choice-1-name"
-                  name="contests[0].choices[0].name"
+                  data-testid="contest-1-total-ballots"
+                  disabled=""
+                  name="contests[0].totalBallotsCast"
                   style="padding-right: 10px;"
-                  type="text"
-                  value=""
+                  type="number"
+                  value="2123"
                 />
               </div>
-=======
+              <div
+                class="bp3-button-group bp3-vertical bp3-fixed"
+              >
+                <button
+                  class="bp3-button bp3-disabled"
+                  disabled=""
+                  tabindex="-1"
+                  type="button"
+                >
+                  <span
+                    class="bp3-icon bp3-icon-chevron-up"
+                    icon="chevron-up"
+                  >
+                    <svg
+                      data-icon="chevron-up"
+                      height="16"
+                      viewBox="0 0 16 16"
+                      width="16"
+                    >
+                      <desc>
+                        chevron-up
+                      </desc>
+                      <path
+                        d="M12.71 9.29l-4-4C8.53 5.11 8.28 5 8 5s-.53.11-.71.29l-4 4a1.003 1.003 0 001.42 1.42L8 7.41l3.29 3.29c.18.19.43.3.71.3a1.003 1.003 0 00.71-1.71z"
+                        fill-rule="evenodd"
+                      />
+                    </svg>
+                  </span>
+                </button>
+                <button
+                  class="bp3-button bp3-disabled"
+                  disabled=""
+                  tabindex="-1"
+                  type="button"
+                >
+                  <span
+                    class="bp3-icon bp3-icon-chevron-down"
+                    icon="chevron-down"
+                  >
+                    <svg
+                      data-icon="chevron-down"
+                      height="16"
+                      viewBox="0 0 16 16"
+                      width="16"
+                    >
+                      <desc>
+                        chevron-down
+                      </desc>
+                      <path
+                        d="M12 5c-.28 0-.53.11-.71.29L8 8.59l-3.29-3.3a1.003 1.003 0 00-1.42 1.42l4 4c.18.18.43.29.71.29s.53-.11.71-.29l4-4A1.003 1.003 0 0012 5z"
+                        fill-rule="evenodd"
+                      />
+                    </svg>
+                  </span>
+                </button>
+              </div>
+            </div>
+          </div>
+        </div>
+        <h2
+          class="bp3-heading sc-bxivhb blucNT"
+        >
+          Audit Settings
+        </h2>
+        <div
+          class="sc-bdVaJa fdbLH"
+        >
+          <div
+            class="sc-htpNat fnydiw"
+          >
+            Desired Risk Limit
+          </div>
+          <div
+            class="sc-bwzfXH izcbHX"
+          >
+            Set the risk for the audit as a percentage (e.g. "5" = 5%)
+          </div>
+          <div
+            class="bp3-html-select bp3-disabled"
+          >
+            <select
+              data-testid="risk-limit"
+              disabled=""
+              field="[object Object]"
+              form="[object Object]"
+            >
+              <option>
+                1
+              </option>
+              <option>
+                2
+              </option>
+              <option>
+                3
+              </option>
+              <option>
+                4
+              </option>
+              <option>
+                5
+              </option>
+              <option>
+                6
+              </option>
+              <option>
+                7
+              </option>
+              <option>
+                8
+              </option>
+              <option>
+                9
+              </option>
+              <option
+                selected=""
+              >
+                10
+              </option>
+              <option>
+                11
+              </option>
+              <option>
+                12
+              </option>
+              <option>
+                13
+              </option>
+              <option>
+                14
+              </option>
+              <option>
+                15
+              </option>
+              <option>
+                16
+              </option>
+              <option>
+                17
+              </option>
+              <option>
+                18
+              </option>
+              <option>
+                19
+              </option>
+              <option>
+                20
+              </option>
+            </select>
+            <span
+              class="bp3-icon bp3-icon-double-caret-vertical"
+              icon="double-caret-vertical"
+            >
+              <svg
+                data-icon="double-caret-vertical"
+                height="16"
+                viewBox="0 0 16 16"
+                width="16"
+              >
+                <desc>
+                  double-caret-vertical
+                </desc>
+                <path
+                  d="M5 7h6a1.003 1.003 0 00.71-1.71l-3-3C8.53 2.11 8.28 2 8 2s-.53.11-.71.29l-3 3A1.003 1.003 0 005 7zm6 2H5a1.003 1.003 0 00-.71 1.71l3 3c.18.18.43.29.71.29s.53-.11.71-.29l3-3A1.003 1.003 0 0011 9z"
+                  fill-rule="evenodd"
+                />
+              </svg>
+            </span>
+          </div>
+        </div>
+        <div
+          class="sc-bdVaJa fdbLH"
+        >
+          <div
+            class="sc-htpNat fnydiw"
+          >
+            Random Seed
+          </div>
+          <div
+            class="sc-bwzfXH izcbHX"
+          >
+            Enter the random number to seed the pseudo-random number generator.
+          </div>
+          <div
+            class="sc-EHOje bXavad"
+          >
+            <div
+              class="bp3-input-group bp3-disabled sc-bZQynM EvJhB"
+            >
               <input
-                class="sc-dnqmqq dvJRiU"
-                data-testid="contest-1-choice-1-name"
+                class="bp3-input"
+                data-testid="random-seed"
                 disabled=""
-                name="contests[0].choices[0].name"
-                value="choice one"
+                name="randomSeed"
+                style="padding-right: 10px;"
+                type="text"
+                value="123456789"
               />
->>>>>>> 3d063343
-            </div>
-            <div
-              class="sc-jTzLTM sc-fjdhpX fBjAIn sc-EHOje bXavad"
-            >
-<<<<<<< HEAD
-              <div
-                class="bp3-control-group bp3-numeric-input sc-gzVnrw lfdfns"
-              >
-                <div
-                  class="bp3-input-group"
-                >
-                  <input
-                    autocomplete="off"
-                    class="bp3-input"
-                    data-testid="contest-1-choice-1-votes"
-                    name="contests[0].choices[0].numVotes"
-                    style="padding-right: 10px;"
-                    type="number"
-                    value=""
-                  />
-                </div>
-                <div
-                  class="bp3-button-group bp3-vertical bp3-fixed"
-                >
-                  <button
-                    class="bp3-button"
-                    type="button"
-                  >
-                    <span
-                      class="bp3-icon bp3-icon-chevron-up"
-                      icon="chevron-up"
-                    >
-                      <svg
-                        data-icon="chevron-up"
-                        height="16"
-                        viewBox="0 0 16 16"
-                        width="16"
-                      >
-                        <desc>
-                          chevron-up
-                        </desc>
-                        <path
-                          d="M12.71 9.29l-4-4C8.53 5.11 8.28 5 8 5s-.53.11-.71.29l-4 4a1.003 1.003 0 001.42 1.42L8 7.41l3.29 3.29c.18.19.43.3.71.3a1.003 1.003 0 00.71-1.71z"
-                          fill-rule="evenodd"
-                        />
-                      </svg>
-                    </span>
-                  </button>
-                  <button
-                    class="bp3-button"
-                    type="button"
-                  >
-                    <span
-                      class="bp3-icon bp3-icon-chevron-down"
-                      icon="chevron-down"
-                    >
-                      <svg
-                        data-icon="chevron-down"
-                        height="16"
-                        viewBox="0 0 16 16"
-                        width="16"
-                      >
-                        <desc>
-                          chevron-down
-                        </desc>
-                        <path
-                          d="M12 5c-.28 0-.53.11-.71.29L8 8.59l-3.29-3.3a1.003 1.003 0 00-1.42 1.42l4 4c.18.18.43.29.71.29s.53-.11.71-.29l4-4A1.003 1.003 0 0012 5z"
-                          fill-rule="evenodd"
-                        />
-                      </svg>
-                    </span>
-                  </button>
-                </div>
-              </div>
-=======
-              <input
-                class="sc-dnqmqq dvJRiU"
-                data-testid="contest-1-choice-1-votes"
-                disabled=""
-                name="contests[0].choices[0].numVotes"
-                type="number"
-                value="792"
-              />
->>>>>>> 3d063343
-            </div>
-          </div>
-          <div
-            class="sc-gqjmRU cRqxXY"
-          >
-            <label
-              class="bp3-label sc-jzJRlG kILPnr"
-            >
-              Name of Candidate/Choice 
-              2
-            </label>
-            <label
-              class="bp3-label sc-jzJRlG sc-cSHVUG bOKdYI"
-            >
-              Votes for Candidate/Choice 
-              2
-            </label>
-          </div>
-          <div
-            class="sc-VigVT grTkFz"
-          >
-            <div
-              class="sc-jTzLTM iSArEf sc-EHOje bXavad"
-            >
-<<<<<<< HEAD
-              <div
-                class="bp3-input-group sc-bZQynM EvJhB"
+            </div>
+          </div>
+        </div>
+      </div>
+    </form>
+    <form
+      data-testid="form-two"
+      id="formTwo"
+    >
+      <hr />
+      <div
+        class="sc-ifAKCX dUfgxM"
+      >
+        <h2
+          class="bp3-heading sc-bxivhb blucNT"
+        />
+        <h2
+          class="bp3-heading sc-bxivhb blucNT"
+        >
+          Select Ballots to Audit
+        </h2>
+        <div
+          class="sc-bdVaJa fdbLH"
+        >
+          <div
+            class="sc-htpNat fnydiw"
+          >
+            Estimated Sample Size
+          </div>
+          <div
+            class="sc-bwzfXH izcbHX"
+          >
+            Choose the initial sample size for each contest you would like to use for Round 1 of the audit from the options below.
+          </div>
+          <div
+            class="sc-bwzfXH izcbHX"
+          >
+            <div>
+              <label
+                class="bp3-control bp3-radio bp3-disabled"
               >
                 <input
-                  class="bp3-input"
-                  data-testid="contest-1-choice-2-name"
-                  name="contests[0].choices[1].name"
-                  style="padding-right: 10px;"
-                  type="text"
-                  value=""
+                  disabled=""
+                  name="sampleSize[contest-1]"
+                  type="radio"
+                  value="269"
                 />
-              </div>
-=======
-              <input
-                class="sc-dnqmqq dvJRiU"
-                data-testid="contest-1-choice-2-name"
-                disabled=""
-                name="contests[0].choices[1].name"
-                value="choice two"
-              />
->>>>>>> 3d063343
-            </div>
-            <div
-              class="sc-jTzLTM sc-fjdhpX fBjAIn sc-EHOje bXavad"
-            >
-<<<<<<< HEAD
-              <div
-                class="bp3-control-group bp3-numeric-input sc-gzVnrw lfdfns"
-              >
-                <div
-                  class="bp3-input-group"
-                >
-                  <input
-                    autocomplete="off"
-                    class="bp3-input"
-                    data-testid="contest-1-choice-2-votes"
-                    name="contests[0].choices[1].numVotes"
-                    style="padding-right: 10px;"
-                    type="number"
-                    value=""
-                  />
-                </div>
-                <div
-                  class="bp3-button-group bp3-vertical bp3-fixed"
-                >
-                  <button
-                    class="bp3-button"
-                    type="button"
-                  >
-                    <span
-                      class="bp3-icon bp3-icon-chevron-up"
-                      icon="chevron-up"
-                    >
-                      <svg
-                        data-icon="chevron-up"
-                        height="16"
-                        viewBox="0 0 16 16"
-                        width="16"
-                      >
-                        <desc>
-                          chevron-up
-                        </desc>
-                        <path
-                          d="M12.71 9.29l-4-4C8.53 5.11 8.28 5 8 5s-.53.11-.71.29l-4 4a1.003 1.003 0 001.42 1.42L8 7.41l3.29 3.29c.18.19.43.3.71.3a1.003 1.003 0 00.71-1.71z"
-                          fill-rule="evenodd"
-                        />
-                      </svg>
-                    </span>
-                  </button>
-                  <button
-                    class="bp3-button"
-                    type="button"
-                  >
-                    <span
-                      class="bp3-icon bp3-icon-chevron-down"
-                      icon="chevron-down"
-                    >
-                      <svg
-                        data-icon="chevron-down"
-                        height="16"
-                        viewBox="0 0 16 16"
-                        width="16"
-                      >
-                        <desc>
-                          chevron-down
-                        </desc>
-                        <path
-                          d="M12 5c-.28 0-.53.11-.71.29L8 8.59l-3.29-3.3a1.003 1.003 0 00-1.42 1.42l4 4c.18.18.43.29.71.29s.53-.11.71-.29l4-4A1.003 1.003 0 0012 5z"
-                          fill-rule="evenodd"
-                        />
-                      </svg>
-                    </span>
-                  </button>
-                </div>
-              </div>
-            </div>
-          </div>
-          <p
-            class="sc-kAzzGY eebgUX"
-          >
-            Add a new candidate/choice
-          </p>
-=======
-              <input
-                class="sc-dnqmqq dvJRiU"
-                data-testid="contest-1-choice-2-votes"
-                disabled=""
-                name="contests[0].choices[1].numVotes"
-                type="number"
-                value="1325"
-              />
-            </div>
-          </div>
->>>>>>> 3d063343
-        </div>
-      </div>
-      <div
-        class="sc-bdVaJa fdbLH"
-      >
-        <div
-          class="sc-htpNat fnydiw"
-        >
-          Total Ballots Cast
-        </div>
-        <div
-          class="sc-bwzfXH jQNUeE"
-        >
-          Enter the overall number of ballot cards cast in jurisdictions containing this contest.
-        </div>
-        <div
-          class="sc-EHOje bXavad"
-        >
-<<<<<<< HEAD
-          <div
-            class="bp3-control-group bp3-numeric-input sc-gzVnrw lfdfns"
-          >
-            <div
-              class="bp3-input-group"
-            >
-              <input
-                autocomplete="off"
-                class="bp3-input"
-                data-testid="contest-1-total-ballots"
-                name="contests[0].totalBallotsCast"
-                style="padding-right: 10px;"
-                type="number"
-                value=""
-              />
-            </div>
-            <div
-              class="bp3-button-group bp3-vertical bp3-fixed"
-            >
-              <button
-                class="bp3-button"
-                type="button"
-              >
                 <span
-                  class="bp3-icon bp3-icon-chevron-up"
-                  icon="chevron-up"
-                >
-                  <svg
-                    data-icon="chevron-up"
-                    height="16"
-                    viewBox="0 0 16 16"
-                    width="16"
-                  >
-                    <desc>
-                      chevron-up
-                    </desc>
-                    <path
-                      d="M12.71 9.29l-4-4C8.53 5.11 8.28 5 8 5s-.53.11-.71.29l-4 4a1.003 1.003 0 001.42 1.42L8 7.41l3.29 3.29c.18.19.43.3.71.3a1.003 1.003 0 00.71-1.71z"
-                      fill-rule="evenodd"
-                    />
-                  </svg>
-                </span>
-              </button>
-              <button
-                class="bp3-button"
-                type="button"
-              >
-                <span
-                  class="bp3-icon bp3-icon-chevron-down"
-                  icon="chevron-down"
-                >
-                  <svg
-                    data-icon="chevron-down"
-                    height="16"
-                    viewBox="0 0 16 16"
-                    width="16"
-                  >
-                    <desc>
-                      chevron-down
-                    </desc>
-                    <path
-                      d="M12 5c-.28 0-.53.11-.71.29L8 8.59l-3.29-3.3a1.003 1.003 0 00-1.42 1.42l4 4c.18.18.43.29.71.29s.53-.11.71-.29l4-4A1.003 1.003 0 0012 5z"
-                      fill-rule="evenodd"
-                    />
-                  </svg>
-                </span>
-              </button>
-            </div>
-          </div>
-=======
-          <input
-            class="sc-dnqmqq dvJRiU"
-            data-testid="contest-1-total-ballots"
-            disabled=""
-            name="contests[0].totalBallotsCast"
-            type="number"
-            value="2123"
-          />
->>>>>>> 3d063343
-        </div>
-      </div>
-      <h2
-        class="bp3-heading sc-bxivhb dxnZc"
-      >
-        Audit Settings
-      </h2>
-      <div
-        class="sc-bdVaJa fdbLH"
-      >
-        <div
-          class="sc-htpNat fnydiw"
-        >
-          Desired Risk Limit
-        </div>
-        <div
-          class="sc-bwzfXH jQNUeE"
-        >
-          Set the risk for the audit as a percentage (e.g. "5" = 5%)
-        </div>
-<<<<<<< HEAD
-        <div
-          class="bp3-html-select"
-        >
-          <select
-            data-testid="risk-limit"
-            field="[object Object]"
-            form="[object Object]"
-          >
-            <option>
-              1
-            </option>
-            <option>
-              2
-            </option>
-            <option>
-              3
-            </option>
-            <option>
-              4
-            </option>
-            <option>
-              5
-            </option>
-            <option>
-              6
-            </option>
-            <option>
-              7
-            </option>
-            <option>
-              8
-            </option>
-            <option>
-              9
-            </option>
-            <option
-              selected=""
-            >
-              10
-            </option>
-            <option>
-              11
-            </option>
-            <option>
-              12
-            </option>
-            <option>
-              13
-            </option>
-            <option>
-              14
-            </option>
-            <option>
-              15
-            </option>
-            <option>
-              16
-            </option>
-            <option>
-              17
-            </option>
-            <option>
-              18
-            </option>
-            <option>
-              19
-            </option>
-            <option>
-              20
-            </option>
-          </select>
-          <span
-            class="bp3-icon bp3-icon-double-caret-vertical"
-            icon="double-caret-vertical"
-          >
-            <svg
-              data-icon="double-caret-vertical"
-              height="16"
-              viewBox="0 0 16 16"
-              width="16"
-            >
-              <desc>
-                double-caret-vertical
-              </desc>
-              <path
-                d="M5 7h6a1.003 1.003 0 00.71-1.71l-3-3C8.53 2.11 8.28 2 8 2s-.53.11-.71.29l-3 3A1.003 1.003 0 005 7zm6 2H5a1.003 1.003 0 00-.71 1.71l3 3c.18.18.43.29.71.29s.53-.11.71-.29l3-3A1.003 1.003 0 0011 9z"
-                fill-rule="evenodd"
-              />
-            </svg>
-          </span>
-        </div>
-=======
-        <select
-          data-testid="risk-limit"
-          disabled=""
-          name="riskLimit"
-        >
-          <option>
-            1
-          </option>
-          <option>
-            2
-          </option>
-          <option>
-            3
-          </option>
-          <option>
-            4
-          </option>
-          <option>
-            5
-          </option>
-          <option>
-            6
-          </option>
-          <option>
-            7
-          </option>
-          <option>
-            8
-          </option>
-          <option>
-            9
-          </option>
-          <option>
-            10
-          </option>
-          <option>
-            11
-          </option>
-          <option>
-            12
-          </option>
-          <option>
-            13
-          </option>
-          <option>
-            14
-          </option>
-          <option>
-            15
-          </option>
-          <option>
-            16
-          </option>
-          <option>
-            17
-          </option>
-          <option>
-            18
-          </option>
-          <option>
-            19
-          </option>
-          <option>
-            20
-          </option>
-        </select>
->>>>>>> 3d063343
-      </div>
-      <div
-        class="sc-bdVaJa fdbLH"
-      >
-        <div
-          class="sc-htpNat fnydiw"
-        >
-          Random Seed
-        </div>
-        <div
-          class="sc-bwzfXH jQNUeE"
-        >
-          Enter the random number to seed the pseudo-random number generator.
-        </div>
-        <div
-          class="sc-EHOje bXavad"
-        >
-<<<<<<< HEAD
-          <div
-            class="bp3-input-group sc-bZQynM EvJhB"
-          >
-            <input
-              class="bp3-input"
-              data-testid="random-seed"
-              name="randomSeed"
-              style="padding-right: 10px;"
-              type="text"
-              value=""
-            />
-          </div>
-=======
-          <input
-            class="sc-dnqmqq dvJRiU"
-            data-testid="random-seed"
-            disabled=""
-            name="randomSeed"
-            type="text"
-            value="123456789"
-          />
->>>>>>> 3d063343
-        </div>
-      </div>
-    </div>
-  </form>
-  <form
-    data-testid="form-two"
-    id="formTwo"
-  >
-    <div
-<<<<<<< HEAD
-      class="sc-dnqmqq itqjch"
-    >
-      <button
-        class="bp3-button bp3-intent-primary"
-        data-testid="submit-form-one"
-        type="submit"
-      >
-        <span
-          class="bp3-button-text"
-        >
-          Estimate Sample Size
-        </span>
-=======
-      class="sc-ifAKCX jXnARC"
-    >
-      <div
-        class="sc-bxivhb doxbWk"
-      />
-      <div
-        class="sc-bdVaJa fdbLH"
-      >
-        <div
-          class="sc-htpNat gYCOid"
-        >
-          Estimated Sample Size
-        </div>
-        <div
-          class="sc-bwzfXH xctbO"
-        >
-          Choose the initial sample size for each contest you would like to use for Round 1 of the audit from the options below.
-        </div>
-        <div
-          class="sc-bwzfXH xctbO"
-        >
-          <p>
-            <span
-              style="white-space: nowrap;"
-            >
-              <input
-                disabled=""
-                id="sample-size-contest-1-269-"
-                name="sampleSize[contest-1]"
-                type="radio"
-                value="269"
-              />
-              <label
-                class="sc-kGXeez cGxapO"
-                for="sample-size-contest-1-269-"
-              >
+                  class="bp3-control-indicator"
+                />
                 BRAVO Average Sample Number: 
                 269 samples
                 
               </label>
-            </span>
-          </p>
-          <p>
-            <span
-              style="white-space: nowrap;"
-            >
-              <input
-                checked=""
-                disabled=""
-                id="sample-size-contest-1-379-0.8"
-                name="sampleSize[contest-1]"
-                type="radio"
-                value="379"
-              />
               <label
-                class="sc-kGXeez cGxapO"
-                for="sample-size-contest-1-379-0.8"
-              >
+                class="bp3-control bp3-radio bp3-disabled"
+              >
+                <input
+                  checked=""
+                  disabled=""
+                  name="sampleSize[contest-1]"
+                  type="radio"
+                  value="379"
+                />
+                <span
+                  class="bp3-control-indicator"
+                />
                 
                 379 samples
                  (80% chance of reaching risk limit and completing the audit in one round)
               </label>
-            </span>
-          </p>
-          <p>
-            <span
-              style="white-space: nowrap;"
-            >
-              <input
-                disabled=""
-                id="sample-size-contest-1-78-"
-                name="sampleSize[contest-1]"
-                type="radio"
-                value="78"
-              />
               <label
-                class="sc-kGXeez cGxapO"
-                for="sample-size-contest-1-78-"
-              >
+                class="bp3-control bp3-radio bp3-disabled"
+              >
+                <input
+                  disabled=""
+                  name="sampleSize[contest-1]"
+                  type="radio"
+                  value="78"
+                />
+                <span
+                  class="bp3-control-indicator"
+                />
                 
                 78 samples
                 
               </label>
+            </div>
+          </div>
+        </div>
+        <div
+          class="sc-bdVaJa fdbLH"
+        >
+          <div
+            class="sc-htpNat fnydiw"
+          >
+            Number of Audit Boards
+          </div>
+          <div
+            class="sc-bwzfXH izcbHX"
+          >
+            Set the number of audit boards you with to use.
+          </div>
+          <div
+            class="bp3-html-select bp3-disabled"
+          >
+            <select
+              data-testid="audit-boards"
+              disabled=""
+              field="[object Object]"
+              form="[object Object]"
+              id="auditBoards"
+            >
+              <option>
+                1
+              </option>
+              <option>
+                2
+              </option>
+              <option>
+                3
+              </option>
+              <option>
+                4
+              </option>
+              <option>
+                5
+              </option>
+              <option>
+                6
+              </option>
+              <option>
+                7
+              </option>
+              <option>
+                8
+              </option>
+              <option>
+                9
+              </option>
+              <option>
+                10
+              </option>
+              <option>
+                11
+              </option>
+              <option>
+                12
+              </option>
+              <option>
+                13
+              </option>
+              <option>
+                14
+              </option>
+              <option>
+                15
+              </option>
+            </select>
+            <span
+              class="bp3-icon bp3-icon-double-caret-vertical"
+              icon="double-caret-vertical"
+            >
+              <svg
+                data-icon="double-caret-vertical"
+                height="16"
+                viewBox="0 0 16 16"
+                width="16"
+              >
+                <desc>
+                  double-caret-vertical
+                </desc>
+                <path
+                  d="M5 7h6a1.003 1.003 0 00.71-1.71l-3-3C8.53 2.11 8.28 2 8 2s-.53.11-.71.29l-3 3A1.003 1.003 0 005 7zm6 2H5a1.003 1.003 0 00-.71 1.71l3 3c.18.18.43.29.71.29s.53-.11.71-.29l3-3A1.003 1.003 0 0011 9z"
+                  fill-rule="evenodd"
+                />
+              </svg>
             </span>
+          </div>
+        </div>
+        <div
+          class="sc-bdVaJa fdbLH"
+        >
+          <div
+            class="sc-htpNat fnydiw"
+          >
+            Ballot Manifest
+          </div>
+          <div
+            class="sc-bwzfXH izcbHX"
+          >
+            <b>
+              Filename:
+            </b>
+             
+            Ballot Manifest May 2019 Election - WYNADOTTE.csv
+          </div>
+          <div
+            class="sc-bwzfXH izcbHX"
+          >
+            <b>
+              Ballots:
+            </b>
+             
+            2117
+          </div>
+          <div
+            class="sc-bwzfXH izcbHX"
+          >
+            <b>
+              Batches:
+            </b>
+             
+            10
+          </div>
+        </div>
+      </div>
+    </form>
+    <form
+      data-testid="form-three-1"
+    >
+      <hr />
+      <div
+        class="sc-ifAKCX dUfgxM"
+      >
+        <h2
+          class="bp3-heading sc-bxivhb blucNT"
+        >
+          Round 1
+        </h2>
+        <div
+          class="sc-htpNat fnydiw"
+        >
+          Ballot Retrieval List: 
+          379
+           Total Ballots
+        </div>
+        <div
+          class="sc-bwzfXH izcbHX"
+        >
+          <p>
+            Contest 
+            1
+            : 
+            379
+             ballots
           </p>
         </div>
+        <button
+          class="bp3-button"
+          type="button"
+        >
+          <span
+            class="bp3-button-text"
+          >
+            Download Aggregated Ballot Retrieval List for Round 
+            1
+          </span>
+        </button>
+        <div
+          class="sc-bdVaJa fdbLH"
+        >
+          <div
+            class="sc-htpNat fnydiw"
+          >
+            Contest 1: contest name
+          </div>
+          <div
+            class="sc-htpNat fnydiw"
+          >
+            Audited Results: Round 
+            1
+            , Contest 
+            1
+             
+            INCOMPLETE
+          </div>
+          <div
+            class="sc-bwzfXH izcbHX"
+          >
+            Enter the number of votes recorded for each candidate/choice in the audited ballots for Round 
+            1
+            , Contest 
+            1
+          </div>
+          <div
+            class="sc-chPdSV ejtxOf"
+          >
+            <div
+              class="sc-kGXeez jbjIBf"
+            >
+              <label
+                class="sc-kgoBCf kvyvll"
+              >
+                choice one
+              </label>
+              <div
+                class="sc-EHOje bXavad"
+              >
+                <div
+                  class="bp3-control-group bp3-numeric-input sc-gzVnrw lfdfns"
+                >
+                  <div
+                    class="bp3-input-group"
+                  >
+                    <input
+                      autocomplete="off"
+                      class="bp3-input"
+                      data-testid="round-0-contest-0-choice-choice-1"
+                      name="contests[0][choice-1]"
+                      style="padding-right: 10px;"
+                      type="number"
+                      value="0"
+                    />
+                  </div>
+                  <div
+                    class="bp3-button-group bp3-vertical bp3-fixed"
+                  >
+                    <button
+                      class="bp3-button"
+                      type="button"
+                    >
+                      <span
+                        class="bp3-icon bp3-icon-chevron-up"
+                        icon="chevron-up"
+                      >
+                        <svg
+                          data-icon="chevron-up"
+                          height="16"
+                          viewBox="0 0 16 16"
+                          width="16"
+                        >
+                          <desc>
+                            chevron-up
+                          </desc>
+                          <path
+                            d="M12.71 9.29l-4-4C8.53 5.11 8.28 5 8 5s-.53.11-.71.29l-4 4a1.003 1.003 0 001.42 1.42L8 7.41l3.29 3.29c.18.19.43.3.71.3a1.003 1.003 0 00.71-1.71z"
+                            fill-rule="evenodd"
+                          />
+                        </svg>
+                      </span>
+                    </button>
+                    <button
+                      class="bp3-button"
+                      type="button"
+                    >
+                      <span
+                        class="bp3-icon bp3-icon-chevron-down"
+                        icon="chevron-down"
+                      >
+                        <svg
+                          data-icon="chevron-down"
+                          height="16"
+                          viewBox="0 0 16 16"
+                          width="16"
+                        >
+                          <desc>
+                            chevron-down
+                          </desc>
+                          <path
+                            d="M12 5c-.28 0-.53.11-.71.29L8 8.59l-3.29-3.3a1.003 1.003 0 00-1.42 1.42l4 4c.18.18.43.29.71.29s.53-.11.71-.29l4-4A1.003 1.003 0 0012 5z"
+                            fill-rule="evenodd"
+                          />
+                        </svg>
+                      </span>
+                    </button>
+                  </div>
+                </div>
+              </div>
+            </div>
+            <div
+              class="sc-kGXeez jbjIBf"
+            >
+              <label
+                class="sc-kgoBCf kvyvll"
+              >
+                choice two
+              </label>
+              <div
+                class="sc-EHOje bXavad"
+              >
+                <div
+                  class="bp3-control-group bp3-numeric-input sc-gzVnrw lfdfns"
+                >
+                  <div
+                    class="bp3-input-group"
+                  >
+                    <input
+                      autocomplete="off"
+                      class="bp3-input"
+                      data-testid="round-0-contest-0-choice-choice-2"
+                      name="contests[0][choice-2]"
+                      style="padding-right: 10px;"
+                      type="number"
+                      value="0"
+                    />
+                  </div>
+                  <div
+                    class="bp3-button-group bp3-vertical bp3-fixed"
+                  >
+                    <button
+                      class="bp3-button"
+                      type="button"
+                    >
+                      <span
+                        class="bp3-icon bp3-icon-chevron-up"
+                        icon="chevron-up"
+                      >
+                        <svg
+                          data-icon="chevron-up"
+                          height="16"
+                          viewBox="0 0 16 16"
+                          width="16"
+                        >
+                          <desc>
+                            chevron-up
+                          </desc>
+                          <path
+                            d="M12.71 9.29l-4-4C8.53 5.11 8.28 5 8 5s-.53.11-.71.29l-4 4a1.003 1.003 0 001.42 1.42L8 7.41l3.29 3.29c.18.19.43.3.71.3a1.003 1.003 0 00.71-1.71z"
+                            fill-rule="evenodd"
+                          />
+                        </svg>
+                      </span>
+                    </button>
+                    <button
+                      class="bp3-button"
+                      type="button"
+                    >
+                      <span
+                        class="bp3-icon bp3-icon-chevron-down"
+                        icon="chevron-down"
+                      >
+                        <svg
+                          data-icon="chevron-down"
+                          height="16"
+                          viewBox="0 0 16 16"
+                          width="16"
+                        >
+                          <desc>
+                            chevron-down
+                          </desc>
+                          <path
+                            d="M12 5c-.28 0-.53.11-.71.29L8 8.59l-3.29-3.3a1.003 1.003 0 00-1.42 1.42l4 4c.18.18.43.29.71.29s.53-.11.71-.29l4-4A1.003 1.003 0 0012 5z"
+                            fill-rule="evenodd"
+                          />
+                        </svg>
+                      </span>
+                    </button>
+                  </div>
+                </div>
+              </div>
+            </div>
+          </div>
+        </div>
+        <div
+          class="sc-bdVaJa fdbLH"
+        >
+          <div
+            class="sc-htpNat fnydiw"
+          >
+            Audit Progress: 
+            0
+             of 
+            1
+             
+            complete
+          </div>
+        </div>
+        <div
+          class="sc-dnqmqq itqjch"
+        >
+          <button
+            class="bp3-button bp3-intent-primary"
+            type="button"
+          >
+            <span
+              class="bp3-button-text"
+            >
+              Calculate Risk Measurement
+            </span>
+          </button>
+        </div>
+        <div
+          class="sc-bdVaJa fdbLH"
+        />
       </div>
-      <div
-        class="sc-bdVaJa fdbLH"
-      >
-        <div
-          class="sc-htpNat gYCOid"
-        >
-          Number of Audit Boards
-        </div>
-        <div
-          class="sc-bwzfXH xctbO"
-        >
-          Set the number of audit boards you with to use.
-        </div>
-        <select
-          data-testid="audit-boards"
-          disabled=""
-          id="auditBoards"
-          name="auditBoards"
-        >
-          <option>
-            1
-          </option>
-          <option>
-            2
-          </option>
-          <option>
-            3
-          </option>
-          <option>
-            4
-          </option>
-          <option>
-            5
-          </option>
-          <option>
-            6
-          </option>
-          <option>
-            7
-          </option>
-          <option>
-            8
-          </option>
-          <option>
-            9
-          </option>
-          <option>
-            10
-          </option>
-          <option>
-            11
-          </option>
-          <option>
-            12
-          </option>
-          <option>
-            13
-          </option>
-          <option>
-            14
-          </option>
-          <option>
-            15
-          </option>
-        </select>
-      </div>
-      <div
-        class="sc-bdVaJa fdbLH"
-      >
-        <div
-          class="sc-htpNat gYCOid"
-        >
-          Ballot Manifest
-        </div>
-        <div
-          class="sc-bwzfXH xctbO"
-        >
-          <b>
-            Filename:
-          </b>
-           
-          Ballot Manifest May 2019 Election - WYNADOTTE.csv
-        </div>
-        <div
-          class="sc-bwzfXH xctbO"
-        >
-          <b>
-            Ballots:
-          </b>
-           
-          2117
-        </div>
-        <div
-          class="sc-bwzfXH xctbO"
-        >
-          <b>
-            Batches:
-          </b>
-           
-          10
-        </div>
-      </div>
-    </div>
-  </form>
-  <form
-    data-testid="form-three-1"
-  >
-    <div
-      class="sc-ifAKCX jXnARC"
-    >
-      <div
-        class="sc-bxivhb doxbWk"
-      >
-        Round 1
-      </div>
-      <div
-        class="sc-htpNat gYCOid"
-      >
-        Ballot Retrieval List: 
-        379
-         Total Ballots
-      </div>
-      <div
-        class="sc-bwzfXH xctbO"
-      >
-        <p>
-          Contest 
-          1
-          : 
-          379
-           ballots
-        </p>
-      </div>
-      <button
-        class="sc-bZQynM cjVqOQ"
-      >
-        Download Aggregated Ballot Retrieval List for Round 
-        1
-      </button>
-      <div
-        class="sc-bdVaJa fdbLH"
-      >
-        <div
-          class="sc-htpNat gYCOid"
-        >
-          Contest 1: contest name
-        </div>
-        <div
-          class="sc-htpNat gYCOid"
-        >
-          Audited Results: Round 
-          1
-          , Contest 
-          1
-           
-          INCOMPLETE
-        </div>
-        <div
-          class="sc-bwzfXH xctbO"
-        >
-          Enter the number of votes recorded for each candidate/choice in the audited ballots for Round 
-          1
-          , Contest 
-          1
-        </div>
-        <div
-          class="sc-kpOJdX hosVDr"
-        >
-          <div
-            class="sc-ckVGcZ egdUOn"
-          >
-            <label
-              class="sc-dxgOiQ ezbjuq"
-            >
-              choice one
-            </label>
-            <div
-              class="sc-htoDjs jjofgS"
-            >
-              <input
-                class="sc-dnqmqq dvJRiU"
-                data-testid="round-0-contest-0-choice-choice-1"
-                name="contests[0][choice-1]"
-                type="number"
-                value="0"
-              />
-            </div>
-          </div>
-          <div
-            class="sc-ckVGcZ egdUOn"
-          >
-            <label
-              class="sc-dxgOiQ ezbjuq"
-            >
-              choice two
-            </label>
-            <div
-              class="sc-htoDjs jjofgS"
-            >
-              <input
-                class="sc-dnqmqq dvJRiU"
-                data-testid="round-0-contest-0-choice-choice-2"
-                name="contests[0][choice-2]"
-                type="number"
-                value="0"
-              />
-            </div>
-          </div>
-        </div>
-      </div>
-      <div
-        class="sc-bdVaJa fdbLH"
-      >
-        <div
-          class="sc-htpNat gYCOid"
-        >
-          Audit Progress: 
-          0
-           of 
-          1
-           
-          complete
-        </div>
-      </div>
-      <div
-        class="sc-gZMcBi DmELe"
-      >
-        <button
-          class="sc-EHOje iYzqVS"
-          type="button"
-        >
-          Calculate Risk Measurement
-        </button>
-      </div>
-      <div
-        class="sc-bdVaJa fdbLH"
-      />
-    </div>
-  </form>
+    </form>
+  </div>
 </div>
 `;
 
 exports[`RiskLimitingAuditForm renders SelectBallotsToAudit when /audit/status returns contest data 1`] = `
 <div>
-  <form
-    data-testid="form-one"
+  <div
+    class="sc-kpOJdX bRfAfq"
   >
-    <div
-      class="sc-ifAKCX jXnARC"
+    <form
+      data-testid="form-one"
     >
       <div
-        class="sc-bxivhb doxbWk"
+        class="sc-ifAKCX dUfgxM"
       >
-        Contest Information
+        <h2
+          class="bp3-heading sc-bxivhb blucNT"
+        >
+          Contest Information
+        </h2>
+        <div
+          class="sc-bdVaJa fdbLH"
+        >
+          <div
+            class="sc-htpNat fnydiw"
+          >
+            Election Name
+          </div>
+          <div
+            class="sc-EHOje bXavad"
+          >
+            <div
+              class="bp3-input-group bp3-disabled sc-bZQynM EvJhB"
+            >
+              <input
+                class="bp3-input"
+                data-testid="audit-name"
+                disabled=""
+                name="name"
+                style="padding-right: 10px;"
+                type="text"
+                value="contest name"
+              />
+            </div>
+          </div>
+        </div>
+        <div
+          class="sc-bdVaJa fdbLH"
+        >
+          <div
+            class="sc-htpNat fnydiw"
+          >
+            Contest  Name
+          </div>
+          <div
+            class="sc-bwzfXH izcbHX"
+          >
+            Enter the name of the contest that will drive the audit.
+          </div>
+          <div
+            class="sc-EHOje bXavad"
+          >
+            <div
+              class="bp3-input-group bp3-disabled sc-bZQynM EvJhB"
+            >
+              <input
+                class="bp3-input"
+                data-testid="contest-1-name"
+                disabled=""
+                name="contests[0].name"
+                style="padding-right: 10px;"
+                type="text"
+                value="contest name"
+              />
+            </div>
+          </div>
+        </div>
+        <div
+          class="sc-bdVaJa fdbLH"
+        >
+          <div
+            class="sc-htpNat fnydiw"
+          >
+            Candidates/Choices & Vote Totals
+          </div>
+          <div
+            class="sc-bwzfXH izcbHX"
+          >
+            Enter the name of each candidate choice that appears on the ballot for this contest.
+          </div>
+          <div
+            class="sc-gZMcBi cQokFm"
+          >
+            <div
+              class="sc-gqjmRU cRqxXY"
+            >
+              <label
+                class="bp3-label sc-jzJRlG kILPnr"
+              >
+                Name of Candidate/Choice 
+                1
+              </label>
+              <label
+                class="bp3-label sc-jzJRlG sc-cSHVUG bOKdYI"
+              >
+                Votes for Candidate/Choice 
+                1
+              </label>
+            </div>
+            <div
+              class="sc-VigVT grTkFz"
+            >
+              <div
+                class="sc-jTzLTM iSArEf sc-EHOje bXavad"
+              >
+                <div
+                  class="bp3-input-group bp3-disabled sc-bZQynM EvJhB"
+                >
+                  <input
+                    class="bp3-input"
+                    data-testid="contest-1-choice-1-name"
+                    disabled=""
+                    name="contests[0].choices[0].name"
+                    style="padding-right: 10px;"
+                    type="text"
+                    value="choice one"
+                  />
+                </div>
+              </div>
+              <div
+                class="sc-jTzLTM sc-fjdhpX fBjAIn sc-EHOje bXavad"
+              >
+                <div
+                  class="bp3-control-group bp3-numeric-input sc-gzVnrw lfdfns"
+                >
+                  <div
+                    class="bp3-input-group bp3-disabled"
+                  >
+                    <input
+                      autocomplete="off"
+                      class="bp3-input"
+                      data-testid="contest-1-choice-1-votes"
+                      disabled=""
+                      name="contests[0].choices[0].numVotes"
+                      style="padding-right: 10px;"
+                      type="number"
+                      value="792"
+                    />
+                  </div>
+                  <div
+                    class="bp3-button-group bp3-vertical bp3-fixed"
+                  >
+                    <button
+                      class="bp3-button bp3-disabled"
+                      disabled=""
+                      tabindex="-1"
+                      type="button"
+                    >
+                      <span
+                        class="bp3-icon bp3-icon-chevron-up"
+                        icon="chevron-up"
+                      >
+                        <svg
+                          data-icon="chevron-up"
+                          height="16"
+                          viewBox="0 0 16 16"
+                          width="16"
+                        >
+                          <desc>
+                            chevron-up
+                          </desc>
+                          <path
+                            d="M12.71 9.29l-4-4C8.53 5.11 8.28 5 8 5s-.53.11-.71.29l-4 4a1.003 1.003 0 001.42 1.42L8 7.41l3.29 3.29c.18.19.43.3.71.3a1.003 1.003 0 00.71-1.71z"
+                            fill-rule="evenodd"
+                          />
+                        </svg>
+                      </span>
+                    </button>
+                    <button
+                      class="bp3-button bp3-disabled"
+                      disabled=""
+                      tabindex="-1"
+                      type="button"
+                    >
+                      <span
+                        class="bp3-icon bp3-icon-chevron-down"
+                        icon="chevron-down"
+                      >
+                        <svg
+                          data-icon="chevron-down"
+                          height="16"
+                          viewBox="0 0 16 16"
+                          width="16"
+                        >
+                          <desc>
+                            chevron-down
+                          </desc>
+                          <path
+                            d="M12 5c-.28 0-.53.11-.71.29L8 8.59l-3.29-3.3a1.003 1.003 0 00-1.42 1.42l4 4c.18.18.43.29.71.29s.53-.11.71-.29l4-4A1.003 1.003 0 0012 5z"
+                            fill-rule="evenodd"
+                          />
+                        </svg>
+                      </span>
+                    </button>
+                  </div>
+                </div>
+              </div>
+            </div>
+            <div
+              class="sc-gqjmRU cRqxXY"
+            >
+              <label
+                class="bp3-label sc-jzJRlG kILPnr"
+              >
+                Name of Candidate/Choice 
+                2
+              </label>
+              <label
+                class="bp3-label sc-jzJRlG sc-cSHVUG bOKdYI"
+              >
+                Votes for Candidate/Choice 
+                2
+              </label>
+            </div>
+            <div
+              class="sc-VigVT grTkFz"
+            >
+              <div
+                class="sc-jTzLTM iSArEf sc-EHOje bXavad"
+              >
+                <div
+                  class="bp3-input-group bp3-disabled sc-bZQynM EvJhB"
+                >
+                  <input
+                    class="bp3-input"
+                    data-testid="contest-1-choice-2-name"
+                    disabled=""
+                    name="contests[0].choices[1].name"
+                    style="padding-right: 10px;"
+                    type="text"
+                    value="choice two"
+                  />
+                </div>
+              </div>
+              <div
+                class="sc-jTzLTM sc-fjdhpX fBjAIn sc-EHOje bXavad"
+              >
+                <div
+                  class="bp3-control-group bp3-numeric-input sc-gzVnrw lfdfns"
+                >
+                  <div
+                    class="bp3-input-group bp3-disabled"
+                  >
+                    <input
+                      autocomplete="off"
+                      class="bp3-input"
+                      data-testid="contest-1-choice-2-votes"
+                      disabled=""
+                      name="contests[0].choices[1].numVotes"
+                      style="padding-right: 10px;"
+                      type="number"
+                      value="1325"
+                    />
+                  </div>
+                  <div
+                    class="bp3-button-group bp3-vertical bp3-fixed"
+                  >
+                    <button
+                      class="bp3-button bp3-disabled"
+                      disabled=""
+                      tabindex="-1"
+                      type="button"
+                    >
+                      <span
+                        class="bp3-icon bp3-icon-chevron-up"
+                        icon="chevron-up"
+                      >
+                        <svg
+                          data-icon="chevron-up"
+                          height="16"
+                          viewBox="0 0 16 16"
+                          width="16"
+                        >
+                          <desc>
+                            chevron-up
+                          </desc>
+                          <path
+                            d="M12.71 9.29l-4-4C8.53 5.11 8.28 5 8 5s-.53.11-.71.29l-4 4a1.003 1.003 0 001.42 1.42L8 7.41l3.29 3.29c.18.19.43.3.71.3a1.003 1.003 0 00.71-1.71z"
+                            fill-rule="evenodd"
+                          />
+                        </svg>
+                      </span>
+                    </button>
+                    <button
+                      class="bp3-button bp3-disabled"
+                      disabled=""
+                      tabindex="-1"
+                      type="button"
+                    >
+                      <span
+                        class="bp3-icon bp3-icon-chevron-down"
+                        icon="chevron-down"
+                      >
+                        <svg
+                          data-icon="chevron-down"
+                          height="16"
+                          viewBox="0 0 16 16"
+                          width="16"
+                        >
+                          <desc>
+                            chevron-down
+                          </desc>
+                          <path
+                            d="M12 5c-.28 0-.53.11-.71.29L8 8.59l-3.29-3.3a1.003 1.003 0 00-1.42 1.42l4 4c.18.18.43.29.71.29s.53-.11.71-.29l4-4A1.003 1.003 0 0012 5z"
+                            fill-rule="evenodd"
+                          />
+                        </svg>
+                      </span>
+                    </button>
+                  </div>
+                </div>
+              </div>
+            </div>
+          </div>
+        </div>
+        <div
+          class="sc-bdVaJa fdbLH"
+        >
+          <div
+            class="sc-htpNat fnydiw"
+          >
+            Total Ballots Cast
+          </div>
+          <div
+            class="sc-bwzfXH izcbHX"
+          >
+            Enter the overall number of ballot cards cast in jurisdictions containing this contest.
+          </div>
+          <div
+            class="sc-EHOje bXavad"
+          >
+            <div
+              class="bp3-control-group bp3-numeric-input sc-gzVnrw lfdfns"
+            >
+              <div
+                class="bp3-input-group bp3-disabled"
+              >
+                <input
+                  autocomplete="off"
+                  class="bp3-input"
+                  data-testid="contest-1-total-ballots"
+                  disabled=""
+                  name="contests[0].totalBallotsCast"
+                  style="padding-right: 10px;"
+                  type="number"
+                  value="2123"
+                />
+              </div>
+              <div
+                class="bp3-button-group bp3-vertical bp3-fixed"
+              >
+                <button
+                  class="bp3-button bp3-disabled"
+                  disabled=""
+                  tabindex="-1"
+                  type="button"
+                >
+                  <span
+                    class="bp3-icon bp3-icon-chevron-up"
+                    icon="chevron-up"
+                  >
+                    <svg
+                      data-icon="chevron-up"
+                      height="16"
+                      viewBox="0 0 16 16"
+                      width="16"
+                    >
+                      <desc>
+                        chevron-up
+                      </desc>
+                      <path
+                        d="M12.71 9.29l-4-4C8.53 5.11 8.28 5 8 5s-.53.11-.71.29l-4 4a1.003 1.003 0 001.42 1.42L8 7.41l3.29 3.29c.18.19.43.3.71.3a1.003 1.003 0 00.71-1.71z"
+                        fill-rule="evenodd"
+                      />
+                    </svg>
+                  </span>
+                </button>
+                <button
+                  class="bp3-button bp3-disabled"
+                  disabled=""
+                  tabindex="-1"
+                  type="button"
+                >
+                  <span
+                    class="bp3-icon bp3-icon-chevron-down"
+                    icon="chevron-down"
+                  >
+                    <svg
+                      data-icon="chevron-down"
+                      height="16"
+                      viewBox="0 0 16 16"
+                      width="16"
+                    >
+                      <desc>
+                        chevron-down
+                      </desc>
+                      <path
+                        d="M12 5c-.28 0-.53.11-.71.29L8 8.59l-3.29-3.3a1.003 1.003 0 00-1.42 1.42l4 4c.18.18.43.29.71.29s.53-.11.71-.29l4-4A1.003 1.003 0 0012 5z"
+                        fill-rule="evenodd"
+                      />
+                    </svg>
+                  </span>
+                </button>
+              </div>
+            </div>
+          </div>
+        </div>
+        <h2
+          class="bp3-heading sc-bxivhb blucNT"
+        >
+          Audit Settings
+        </h2>
+        <div
+          class="sc-bdVaJa fdbLH"
+        >
+          <div
+            class="sc-htpNat fnydiw"
+          >
+            Desired Risk Limit
+          </div>
+          <div
+            class="sc-bwzfXH izcbHX"
+          >
+            Set the risk for the audit as a percentage (e.g. "5" = 5%)
+          </div>
+          <div
+            class="bp3-html-select bp3-disabled"
+          >
+            <select
+              data-testid="risk-limit"
+              disabled=""
+              field="[object Object]"
+              form="[object Object]"
+            >
+              <option>
+                1
+              </option>
+              <option>
+                2
+              </option>
+              <option>
+                3
+              </option>
+              <option>
+                4
+              </option>
+              <option>
+                5
+              </option>
+              <option>
+                6
+              </option>
+              <option>
+                7
+              </option>
+              <option>
+                8
+              </option>
+              <option>
+                9
+              </option>
+              <option
+                selected=""
+              >
+                10
+              </option>
+              <option>
+                11
+              </option>
+              <option>
+                12
+              </option>
+              <option>
+                13
+              </option>
+              <option>
+                14
+              </option>
+              <option>
+                15
+              </option>
+              <option>
+                16
+              </option>
+              <option>
+                17
+              </option>
+              <option>
+                18
+              </option>
+              <option>
+                19
+              </option>
+              <option>
+                20
+              </option>
+            </select>
+            <span
+              class="bp3-icon bp3-icon-double-caret-vertical"
+              icon="double-caret-vertical"
+            >
+              <svg
+                data-icon="double-caret-vertical"
+                height="16"
+                viewBox="0 0 16 16"
+                width="16"
+              >
+                <desc>
+                  double-caret-vertical
+                </desc>
+                <path
+                  d="M5 7h6a1.003 1.003 0 00.71-1.71l-3-3C8.53 2.11 8.28 2 8 2s-.53.11-.71.29l-3 3A1.003 1.003 0 005 7zm6 2H5a1.003 1.003 0 00-.71 1.71l3 3c.18.18.43.29.71.29s.53-.11.71-.29l3-3A1.003 1.003 0 0011 9z"
+                  fill-rule="evenodd"
+                />
+              </svg>
+            </span>
+          </div>
+        </div>
+        <div
+          class="sc-bdVaJa fdbLH"
+        >
+          <div
+            class="sc-htpNat fnydiw"
+          >
+            Random Seed
+          </div>
+          <div
+            class="sc-bwzfXH izcbHX"
+          >
+            Enter the random number to seed the pseudo-random number generator.
+          </div>
+          <div
+            class="sc-EHOje bXavad"
+          >
+            <div
+              class="bp3-input-group bp3-disabled sc-bZQynM EvJhB"
+            >
+              <input
+                class="bp3-input"
+                data-testid="random-seed"
+                disabled=""
+                name="randomSeed"
+                style="padding-right: 10px;"
+                type="text"
+                value="123456789"
+              />
+            </div>
+          </div>
+        </div>
       </div>
+    </form>
+    <form
+      data-testid="form-two"
+      id="formTwo"
+    >
+      <hr />
       <div
-        class="sc-bdVaJa fdbLH"
+        class="sc-ifAKCX dUfgxM"
       >
-        <div
-          class="sc-htpNat gYCOid"
-        >
-          Election Name
-        </div>
-        <div
-          class="sc-htoDjs jjofgS"
-        >
-          <input
-            class="sc-dnqmqq dvJRiU"
-            data-testid="audit-name"
-            disabled=""
-            name="name"
-            value="contest name"
-          />
-        </div>
-      </div>
-      <div
-        class="sc-bdVaJa fdbLH"
-      >
-        <div
-          class="sc-htpNat gYCOid"
-        >
-          Contest  Name
-        </div>
-        <div
-          class="sc-bwzfXH xctbO"
-        >
-          Enter the name of the contest that will drive the audit.
-        </div>
-        <div
-          class="sc-htoDjs jjofgS"
-        >
-          <input
-            class="sc-dnqmqq dvJRiU"
-            data-testid="contest-1-name"
-            disabled=""
-            name="contests[0].name"
-            value="contest name"
-          />
-        </div>
-      </div>
-      <div
-        class="sc-bdVaJa fdbLH"
-      >
-        <div
-          class="sc-htpNat gYCOid"
-        >
-          Candidates/Choices & Vote Totals
-        </div>
-        <div
-          class="sc-bwzfXH xctbO"
-        >
-          Enter the name of each candidate choice that appears on the ballot for this contest.
-        </div>
-        <div
-          class="sc-VigVT gSWWKv"
-        >
-          <div
-            class="sc-jTzLTM kHOUMK"
-          >
-            <label
-              class="sc-kAzzGY kQOXij"
-            >
-              Name of Candidate/Choice 
-              1
-            </label>
-            <label
-              class="sc-kAzzGY sc-chPdSV gzFJUu"
-            >
-              Votes for Candidate/Choice 
-              1
-            </label>
-          </div>
-          <div
-            class="sc-fjdhpX gYcVlS"
-          >
-            <div
-              class="sc-jzJRlG jxSbtE sc-htoDjs jjofgS"
-            >
-              <input
-                class="sc-dnqmqq dvJRiU"
-                data-testid="contest-1-choice-1-name"
-                disabled=""
-                name="contests[0].choices[0].name"
-                value="choice one"
-              />
-            </div>
-            <div
-              class="sc-jzJRlG sc-cSHVUG cDvPFF sc-htoDjs jjofgS"
-            >
-              <input
-                class="sc-dnqmqq dvJRiU"
-                data-testid="contest-1-choice-1-votes"
-                disabled=""
-                name="contests[0].choices[0].numVotes"
-                type="number"
-                value="792"
-              />
-            </div>
-          </div>
-          <div
-            class="sc-jTzLTM kHOUMK"
-          >
-            <label
-              class="sc-kAzzGY kQOXij"
-            >
-              Name of Candidate/Choice 
-              2
-            </label>
-            <label
-              class="sc-kAzzGY sc-chPdSV gzFJUu"
-            >
-              Votes for Candidate/Choice 
-              2
-            </label>
-          </div>
-          <div
-            class="sc-fjdhpX gYcVlS"
-          >
-            <div
-              class="sc-jzJRlG jxSbtE sc-htoDjs jjofgS"
-            >
-              <input
-                class="sc-dnqmqq dvJRiU"
-                data-testid="contest-1-choice-2-name"
-                disabled=""
-                name="contests[0].choices[1].name"
-                value="choice two"
-              />
-            </div>
-            <div
-              class="sc-jzJRlG sc-cSHVUG cDvPFF sc-htoDjs jjofgS"
-            >
-              <input
-                class="sc-dnqmqq dvJRiU"
-                data-testid="contest-1-choice-2-votes"
-                disabled=""
-                name="contests[0].choices[1].numVotes"
-                type="number"
-                value="1325"
-              />
-            </div>
-          </div>
-        </div>
-      </div>
-      <div
-        class="sc-bdVaJa fdbLH"
-      >
-        <div
-          class="sc-htpNat gYCOid"
-        >
-          Total Ballots Cast
-        </div>
-        <div
-          class="sc-bwzfXH xctbO"
-        >
-          Enter the overall number of ballot cards cast in jurisdictions containing this contest.
-        </div>
-        <div
-          class="sc-htoDjs jjofgS"
-        >
-          <input
-            class="sc-dnqmqq dvJRiU"
-            data-testid="contest-1-total-ballots"
-            disabled=""
-            name="contests[0].totalBallotsCast"
-            type="number"
-            value="2123"
-          />
-        </div>
-      </div>
-      <div
-        class="sc-bxivhb doxbWk"
-      >
-        Audit Settings
-      </div>
-      <div
-        class="sc-bdVaJa fdbLH"
-      >
-        <div
-          class="sc-htpNat gYCOid"
-        >
-          Desired Risk Limit
-        </div>
-        <div
-          class="sc-bwzfXH xctbO"
-        >
-          Set the risk for the audit as a percentage (e.g. "5" = 5%)
-        </div>
-        <select
-          data-testid="risk-limit"
-          disabled=""
-          name="riskLimit"
-        >
-          <option>
-            1
-          </option>
-          <option>
-            2
-          </option>
-          <option>
-            3
-          </option>
-          <option>
-            4
-          </option>
-          <option>
-            5
-          </option>
-          <option>
-            6
-          </option>
-          <option>
-            7
-          </option>
-          <option>
-            8
-          </option>
-          <option>
-            9
-          </option>
-          <option>
-            10
-          </option>
-          <option>
-            11
-          </option>
-          <option>
-            12
-          </option>
-          <option>
-            13
-          </option>
-          <option>
-            14
-          </option>
-          <option>
-            15
-          </option>
-          <option>
-            16
-          </option>
-          <option>
-            17
-          </option>
-          <option>
-            18
-          </option>
-          <option>
-            19
-          </option>
-          <option>
-            20
-          </option>
-        </select>
-      </div>
-      <div
-        class="sc-bdVaJa fdbLH"
-      >
-        <div
-          class="sc-htpNat gYCOid"
-        >
-          Random Seed
-        </div>
-        <div
-          class="sc-bwzfXH xctbO"
-        >
-          Enter the random number to seed the pseudo-random number generator.
-        </div>
-        <div
-          class="sc-htoDjs jjofgS"
-        >
-          <input
-            class="sc-dnqmqq dvJRiU"
-            data-testid="random-seed"
-            disabled=""
-            name="randomSeed"
-            type="text"
-            value="123456789"
-          />
-        </div>
-      </div>
-    </div>
-  </form>
-  <form
-    data-testid="form-two"
-    id="formTwo"
-  >
-    <div
-      class="sc-ifAKCX jXnARC"
-    >
-      <div
-        class="sc-bxivhb doxbWk"
-      />
-      <div
-        class="sc-bdVaJa fdbLH"
-      >
-        <div
-          class="sc-htpNat gYCOid"
-        >
-          Estimated Sample Size
-        </div>
-        <div
-          class="sc-bwzfXH xctbO"
-        >
-          Choose the initial sample size for each contest you would like to use for Round 1 of the audit from the options below.
-        </div>
-        <div
-          class="sc-bwzfXH xctbO"
-        >
-          <p>
-            <span
-              style="white-space: nowrap;"
-            >
-              <input
-                checked=""
-                id="sample-size-contest-1-269-"
-                name="sampleSize[contest-1]"
-                type="radio"
-                value="269"
-              />
+        <h2
+          class="bp3-heading sc-bxivhb blucNT"
+        />
+        <h2
+          class="bp3-heading sc-bxivhb blucNT"
+        >
+          Select Ballots to Audit
+        </h2>
+        <div
+          class="sc-bdVaJa fdbLH"
+        >
+          <div
+            class="sc-htpNat fnydiw"
+          >
+            Estimated Sample Size
+          </div>
+          <div
+            class="sc-bwzfXH izcbHX"
+          >
+            Choose the initial sample size for each contest you would like to use for Round 1 of the audit from the options below.
+          </div>
+          <div
+            class="sc-bwzfXH izcbHX"
+          >
+            <div>
               <label
-                class="sc-kGXeez cGxapO"
-                for="sample-size-contest-1-269-"
-              >
+                class="bp3-control bp3-radio"
+              >
+                <input
+                  checked=""
+                  name="sampleSize[contest-1]"
+                  type="radio"
+                  value="269"
+                />
+                <span
+                  class="bp3-control-indicator"
+                />
                 BRAVO Average Sample Number: 
                 269 samples
                 
               </label>
-            </span>
-          </p>
-          <p>
-            <span
-              style="white-space: nowrap;"
-            >
-              <input
-                id="sample-size-contest-1-379-0.8"
-                name="sampleSize[contest-1]"
-                type="radio"
-                value="379"
-              />
               <label
-                class="sc-kGXeez cGxapO"
-                for="sample-size-contest-1-379-0.8"
-              >
+                class="bp3-control bp3-radio"
+              >
+                <input
+                  name="sampleSize[contest-1]"
+                  type="radio"
+                  value="379"
+                />
+                <span
+                  class="bp3-control-indicator"
+                />
                 
                 379 samples
                  (80% chance of reaching risk limit and completing the audit in one round)
               </label>
-            </span>
-          </p>
-          <p>
-            <span
-              style="white-space: nowrap;"
-            >
-              <input
-                id="sample-size-contest-1-78-"
-                name="sampleSize[contest-1]"
-                type="radio"
-                value="78"
-              />
               <label
-                class="sc-kGXeez cGxapO"
-                for="sample-size-contest-1-78-"
-              >
+                class="bp3-control bp3-radio"
+              >
+                <input
+                  name="sampleSize[contest-1]"
+                  type="radio"
+                  value="78"
+                />
+                <span
+                  class="bp3-control-indicator"
+                />
                 
                 78 samples
                 
               </label>
+            </div>
+          </div>
+        </div>
+        <div
+          class="sc-bdVaJa fdbLH"
+        >
+          <div
+            class="sc-htpNat fnydiw"
+          >
+            Number of Audit Boards
+          </div>
+          <div
+            class="sc-bwzfXH izcbHX"
+          >
+            Set the number of audit boards you with to use.
+          </div>
+          <div
+            class="bp3-html-select"
+          >
+            <select
+              data-testid="audit-boards"
+              field="[object Object]"
+              form="[object Object]"
+              id="auditBoards"
+            >
+              <option>
+                1
+              </option>
+              <option>
+                2
+              </option>
+              <option>
+                3
+              </option>
+              <option>
+                4
+              </option>
+              <option>
+                5
+              </option>
+              <option>
+                6
+              </option>
+              <option>
+                7
+              </option>
+              <option>
+                8
+              </option>
+              <option>
+                9
+              </option>
+              <option>
+                10
+              </option>
+              <option>
+                11
+              </option>
+              <option>
+                12
+              </option>
+              <option>
+                13
+              </option>
+              <option>
+                14
+              </option>
+              <option>
+                15
+              </option>
+            </select>
+            <span
+              class="bp3-icon bp3-icon-double-caret-vertical"
+              icon="double-caret-vertical"
+            >
+              <svg
+                data-icon="double-caret-vertical"
+                height="16"
+                viewBox="0 0 16 16"
+                width="16"
+              >
+                <desc>
+                  double-caret-vertical
+                </desc>
+                <path
+                  d="M5 7h6a1.003 1.003 0 00.71-1.71l-3-3C8.53 2.11 8.28 2 8 2s-.53.11-.71.29l-3 3A1.003 1.003 0 005 7zm6 2H5a1.003 1.003 0 00-.71 1.71l3 3c.18.18.43.29.71.29s.53-.11.71-.29l3-3A1.003 1.003 0 0011 9z"
+                  fill-rule="evenodd"
+                />
+              </svg>
             </span>
-          </p>
+          </div>
+        </div>
+        <div
+          class="sc-bdVaJa fdbLH"
+        >
+          <div
+            class="sc-htpNat fnydiw"
+          >
+            Ballot Manifest
+          </div>
+          <div
+            class="sc-bwzfXH izcbHX"
+          >
+            Click "Browse" to choose the appropriate Ballot Manifest file from your computer
+          </div>
+          <label
+            class="bp3-file-input"
+          >
+            <input
+              accept=".csv"
+              name="manifest"
+              type="file"
+            />
+            <span
+              class="bp3-file-upload-input"
+            >
+              Select manifest...
+            </span>
+          </label>
         </div>
       </div>
       <div
-        class="sc-bdVaJa fdbLH"
+        class="sc-dnqmqq itqjch"
       >
-        <div
-          class="sc-htpNat gYCOid"
-        >
-          Number of Audit Boards
-        </div>
-        <div
-          class="sc-bwzfXH xctbO"
-        >
-          Set the number of audit boards you with to use.
-        </div>
-        <select
-          data-testid="audit-boards"
-          id="auditBoards"
-          name="auditBoards"
-        >
-          <option>
-            1
-          </option>
-          <option>
-            2
-          </option>
-          <option>
-            3
-          </option>
-          <option>
-            4
-          </option>
-          <option>
-            5
-          </option>
-          <option>
-            6
-          </option>
-          <option>
-            7
-          </option>
-          <option>
-            8
-          </option>
-          <option>
-            9
-          </option>
-          <option>
-            10
-          </option>
-          <option>
-            11
-          </option>
-          <option>
-            12
-          </option>
-          <option>
-            13
-          </option>
-          <option>
-            14
-          </option>
-          <option>
-            15
-          </option>
-        </select>
+        <button
+          class="bp3-button bp3-intent-primary"
+          type="button"
+        >
+          <span
+            class="bp3-button-text"
+          >
+            Select Ballots To Audit
+          </span>
+        </button>
       </div>
-      <div
-        class="sc-bdVaJa fdbLH"
-      >
-        <div
-          class="sc-htpNat gYCOid"
-        >
-          Ballot Manifest
-        </div>
-        <div
-          class="sc-bwzfXH xctbO"
-        >
-          Click "Browse" to choose the appropriate Ballot Manifest file from your computer
-        </div>
-        <input
-          accept=".csv"
-          data-testid="ballot-manifest"
-          name="manifest"
-          type="file"
-        />
-      </div>
-    </div>
-    <div
-      class="sc-gZMcBi DmELe"
-    >
-      <button
-        class="sc-EHOje iYzqVS"
-        type="button"
-      >
-        Select Ballots To Audit
->>>>>>> 3d063343
-      </button>
-    </div>
-  </form>
+    </form>
+  </div>
 </div>
 `;
 
 exports[`RiskLimitingAuditForm renders correctly with initialData 1`] = `
 <div>
-  <form
-    data-testid="form-one"
+  <div
+    class="sc-kpOJdX bRfAfq"
   >
-    <div
-      class="sc-ifAKCX jXnARC"
+    <form
+      data-testid="form-one"
     >
-      <h2
-        class="bp3-heading sc-bxivhb dxnZc"
+      <div
+        class="sc-ifAKCX dUfgxM"
       >
-        Contest Information
-      </h2>
-      <div
-        class="sc-bdVaJa fdbLH"
-      >
-        <div
-          class="sc-htpNat fnydiw"
-        >
-          Election Name
-        </div>
-        <div
-          class="sc-EHOje bXavad"
-        >
-          <div
-            class="bp3-input-group sc-bZQynM EvJhB"
-          >
-            <input
-              class="bp3-input"
-              data-testid="audit-name"
-              name="name"
-              style="padding-right: 10px;"
-              type="text"
-              value=""
-            />
-          </div>
-        </div>
-      </div>
-      <div
-        class="sc-bdVaJa fdbLH"
-      >
-        <div
-          class="sc-htpNat fnydiw"
-        >
-          Contest  Name
-        </div>
-        <div
-          class="sc-bwzfXH jQNUeE"
-        >
-          Enter the name of the contest that will drive the audit.
-        </div>
-        <div
-          class="sc-EHOje bXavad"
-        >
-          <div
-            class="bp3-input-group sc-bZQynM EvJhB"
-          >
-            <input
-              class="bp3-input"
-              data-testid="contest-1-name"
-              name="contests[0].name"
-              style="padding-right: 10px;"
-              type="text"
-              value=""
-            />
-          </div>
-        </div>
-      </div>
-      <div
-        class="sc-bdVaJa fdbLH"
-      >
-        <div
-          class="sc-htpNat fnydiw"
-        >
-          Candidates/Choices & Vote Totals
-        </div>
-        <div
-          class="sc-bwzfXH jQNUeE"
-        >
-          Enter the name of each candidate choice that appears on the ballot for this contest.
-        </div>
-        <div
-          class="sc-gZMcBi cQokFm"
-        >
-          <div
-            class="sc-gqjmRU cRqxXY"
-          >
-            <label
-              class="bp3-label sc-jzJRlG kILPnr"
-            >
-              Name of Candidate/Choice 
-              1
-            </label>
-            <label
-              class="bp3-label sc-jzJRlG sc-cSHVUG bOKdYI"
-            >
-              Votes for Candidate/Choice 
-              1
-            </label>
-          </div>
-          <div
-            class="sc-VigVT grTkFz"
-          >
-            <div
-              class="sc-jTzLTM iSArEf sc-EHOje bXavad"
+        <h2
+          class="bp3-heading sc-bxivhb blucNT"
+        >
+          Contest Information
+        </h2>
+        <div
+          class="sc-bdVaJa fdbLH"
+        >
+          <div
+            class="sc-htpNat fnydiw"
+          >
+            Election Name
+          </div>
+          <div
+            class="sc-EHOje bXavad"
+          >
+            <div
+              class="bp3-input-group sc-bZQynM EvJhB"
+            >
+              <input
+                class="bp3-input"
+                data-testid="audit-name"
+                name="name"
+                style="padding-right: 10px;"
+                type="text"
+                value=""
+              />
+            </div>
+          </div>
+        </div>
+        <div
+          class="sc-bdVaJa fdbLH"
+        >
+          <div
+            class="sc-htpNat fnydiw"
+          >
+            Contest  Name
+          </div>
+          <div
+            class="sc-bwzfXH izcbHX"
+          >
+            Enter the name of the contest that will drive the audit.
+          </div>
+          <div
+            class="sc-EHOje bXavad"
+          >
+            <div
+              class="bp3-input-group sc-bZQynM EvJhB"
+            >
+              <input
+                class="bp3-input"
+                data-testid="contest-1-name"
+                name="contests[0].name"
+                style="padding-right: 10px;"
+                type="text"
+                value=""
+              />
+            </div>
+          </div>
+        </div>
+        <div
+          class="sc-bdVaJa fdbLH"
+        >
+          <div
+            class="sc-htpNat fnydiw"
+          >
+            Candidates/Choices & Vote Totals
+          </div>
+          <div
+            class="sc-bwzfXH izcbHX"
+          >
+            Enter the name of each candidate choice that appears on the ballot for this contest.
+          </div>
+          <div
+            class="sc-gZMcBi cQokFm"
+          >
+            <div
+              class="sc-gqjmRU cRqxXY"
+            >
+              <label
+                class="bp3-label sc-jzJRlG kILPnr"
+              >
+                Name of Candidate/Choice 
+                1
+              </label>
+              <label
+                class="bp3-label sc-jzJRlG sc-cSHVUG bOKdYI"
+              >
+                Votes for Candidate/Choice 
+                1
+              </label>
+            </div>
+            <div
+              class="sc-VigVT grTkFz"
             >
               <div
-                class="bp3-input-group sc-bZQynM EvJhB"
+                class="sc-jTzLTM iSArEf sc-EHOje bXavad"
+              >
+                <div
+                  class="bp3-input-group sc-bZQynM EvJhB"
+                >
+                  <input
+                    class="bp3-input"
+                    data-testid="contest-1-choice-1-name"
+                    name="contests[0].choices[0].name"
+                    style="padding-right: 10px;"
+                    type="text"
+                    value=""
+                  />
+                </div>
+              </div>
+              <div
+                class="sc-jTzLTM sc-fjdhpX fBjAIn sc-EHOje bXavad"
+              >
+                <div
+                  class="bp3-control-group bp3-numeric-input sc-gzVnrw lfdfns"
+                >
+                  <div
+                    class="bp3-input-group"
+                  >
+                    <input
+                      autocomplete="off"
+                      class="bp3-input"
+                      data-testid="contest-1-choice-1-votes"
+                      name="contests[0].choices[0].numVotes"
+                      style="padding-right: 10px;"
+                      type="number"
+                      value=""
+                    />
+                  </div>
+                  <div
+                    class="bp3-button-group bp3-vertical bp3-fixed"
+                  >
+                    <button
+                      class="bp3-button"
+                      type="button"
+                    >
+                      <span
+                        class="bp3-icon bp3-icon-chevron-up"
+                        icon="chevron-up"
+                      >
+                        <svg
+                          data-icon="chevron-up"
+                          height="16"
+                          viewBox="0 0 16 16"
+                          width="16"
+                        >
+                          <desc>
+                            chevron-up
+                          </desc>
+                          <path
+                            d="M12.71 9.29l-4-4C8.53 5.11 8.28 5 8 5s-.53.11-.71.29l-4 4a1.003 1.003 0 001.42 1.42L8 7.41l3.29 3.29c.18.19.43.3.71.3a1.003 1.003 0 00.71-1.71z"
+                            fill-rule="evenodd"
+                          />
+                        </svg>
+                      </span>
+                    </button>
+                    <button
+                      class="bp3-button"
+                      type="button"
+                    >
+                      <span
+                        class="bp3-icon bp3-icon-chevron-down"
+                        icon="chevron-down"
+                      >
+                        <svg
+                          data-icon="chevron-down"
+                          height="16"
+                          viewBox="0 0 16 16"
+                          width="16"
+                        >
+                          <desc>
+                            chevron-down
+                          </desc>
+                          <path
+                            d="M12 5c-.28 0-.53.11-.71.29L8 8.59l-3.29-3.3a1.003 1.003 0 00-1.42 1.42l4 4c.18.18.43.29.71.29s.53-.11.71-.29l4-4A1.003 1.003 0 0012 5z"
+                            fill-rule="evenodd"
+                          />
+                        </svg>
+                      </span>
+                    </button>
+                  </div>
+                </div>
+              </div>
+            </div>
+            <div
+              class="sc-gqjmRU cRqxXY"
+            >
+              <label
+                class="bp3-label sc-jzJRlG kILPnr"
+              >
+                Name of Candidate/Choice 
+                2
+              </label>
+              <label
+                class="bp3-label sc-jzJRlG sc-cSHVUG bOKdYI"
+              >
+                Votes for Candidate/Choice 
+                2
+              </label>
+            </div>
+            <div
+              class="sc-VigVT grTkFz"
+            >
+              <div
+                class="sc-jTzLTM iSArEf sc-EHOje bXavad"
+              >
+                <div
+                  class="bp3-input-group sc-bZQynM EvJhB"
+                >
+                  <input
+                    class="bp3-input"
+                    data-testid="contest-1-choice-2-name"
+                    name="contests[0].choices[1].name"
+                    style="padding-right: 10px;"
+                    type="text"
+                    value=""
+                  />
+                </div>
+              </div>
+              <div
+                class="sc-jTzLTM sc-fjdhpX fBjAIn sc-EHOje bXavad"
+              >
+                <div
+                  class="bp3-control-group bp3-numeric-input sc-gzVnrw lfdfns"
+                >
+                  <div
+                    class="bp3-input-group"
+                  >
+                    <input
+                      autocomplete="off"
+                      class="bp3-input"
+                      data-testid="contest-1-choice-2-votes"
+                      name="contests[0].choices[1].numVotes"
+                      style="padding-right: 10px;"
+                      type="number"
+                      value=""
+                    />
+                  </div>
+                  <div
+                    class="bp3-button-group bp3-vertical bp3-fixed"
+                  >
+                    <button
+                      class="bp3-button"
+                      type="button"
+                    >
+                      <span
+                        class="bp3-icon bp3-icon-chevron-up"
+                        icon="chevron-up"
+                      >
+                        <svg
+                          data-icon="chevron-up"
+                          height="16"
+                          viewBox="0 0 16 16"
+                          width="16"
+                        >
+                          <desc>
+                            chevron-up
+                          </desc>
+                          <path
+                            d="M12.71 9.29l-4-4C8.53 5.11 8.28 5 8 5s-.53.11-.71.29l-4 4a1.003 1.003 0 001.42 1.42L8 7.41l3.29 3.29c.18.19.43.3.71.3a1.003 1.003 0 00.71-1.71z"
+                            fill-rule="evenodd"
+                          />
+                        </svg>
+                      </span>
+                    </button>
+                    <button
+                      class="bp3-button"
+                      type="button"
+                    >
+                      <span
+                        class="bp3-icon bp3-icon-chevron-down"
+                        icon="chevron-down"
+                      >
+                        <svg
+                          data-icon="chevron-down"
+                          height="16"
+                          viewBox="0 0 16 16"
+                          width="16"
+                        >
+                          <desc>
+                            chevron-down
+                          </desc>
+                          <path
+                            d="M12 5c-.28 0-.53.11-.71.29L8 8.59l-3.29-3.3a1.003 1.003 0 00-1.42 1.42l4 4c.18.18.43.29.71.29s.53-.11.71-.29l4-4A1.003 1.003 0 0012 5z"
+                            fill-rule="evenodd"
+                          />
+                        </svg>
+                      </span>
+                    </button>
+                  </div>
+                </div>
+              </div>
+            </div>
+            <p
+              class="sc-kAzzGY eebgUX"
+            >
+              Add a new candidate/choice
+            </p>
+          </div>
+        </div>
+        <div
+          class="sc-bdVaJa fdbLH"
+        >
+          <div
+            class="sc-htpNat fnydiw"
+          >
+            Total Ballots Cast
+          </div>
+          <div
+            class="sc-bwzfXH izcbHX"
+          >
+            Enter the overall number of ballot cards cast in jurisdictions containing this contest.
+          </div>
+          <div
+            class="sc-EHOje bXavad"
+          >
+            <div
+              class="bp3-control-group bp3-numeric-input sc-gzVnrw lfdfns"
+            >
+              <div
+                class="bp3-input-group"
               >
                 <input
+                  autocomplete="off"
                   class="bp3-input"
-                  data-testid="contest-1-choice-1-name"
-                  name="contests[0].choices[0].name"
+                  data-testid="contest-1-total-ballots"
+                  name="contests[0].totalBallotsCast"
                   style="padding-right: 10px;"
-                  type="text"
+                  type="number"
                   value=""
                 />
               </div>
-            </div>
-            <div
-              class="sc-jTzLTM sc-fjdhpX fBjAIn sc-EHOje bXavad"
-            >
               <div
-                class="bp3-control-group bp3-numeric-input sc-gzVnrw lfdfns"
-              >
-                <div
-                  class="bp3-input-group"
+                class="bp3-button-group bp3-vertical bp3-fixed"
+              >
+                <button
+                  class="bp3-button"
+                  type="button"
                 >
-                  <input
-                    autocomplete="off"
-                    class="bp3-input"
-                    data-testid="contest-1-choice-1-votes"
-                    name="contests[0].choices[0].numVotes"
-                    style="padding-right: 10px;"
-                    type="number"
-                    value=""
-                  />
-                </div>
-                <div
-                  class="bp3-button-group bp3-vertical bp3-fixed"
+                  <span
+                    class="bp3-icon bp3-icon-chevron-up"
+                    icon="chevron-up"
+                  >
+                    <svg
+                      data-icon="chevron-up"
+                      height="16"
+                      viewBox="0 0 16 16"
+                      width="16"
+                    >
+                      <desc>
+                        chevron-up
+                      </desc>
+                      <path
+                        d="M12.71 9.29l-4-4C8.53 5.11 8.28 5 8 5s-.53.11-.71.29l-4 4a1.003 1.003 0 001.42 1.42L8 7.41l3.29 3.29c.18.19.43.3.71.3a1.003 1.003 0 00.71-1.71z"
+                        fill-rule="evenodd"
+                      />
+                    </svg>
+                  </span>
+                </button>
+                <button
+                  class="bp3-button"
+                  type="button"
                 >
-                  <button
-                    class="bp3-button"
-                    type="button"
+                  <span
+                    class="bp3-icon bp3-icon-chevron-down"
+                    icon="chevron-down"
                   >
-                    <span
-                      class="bp3-icon bp3-icon-chevron-up"
-                      icon="chevron-up"
+                    <svg
+                      data-icon="chevron-down"
+                      height="16"
+                      viewBox="0 0 16 16"
+                      width="16"
                     >
-                      <svg
-                        data-icon="chevron-up"
-                        height="16"
-                        viewBox="0 0 16 16"
-                        width="16"
-                      >
-                        <desc>
-                          chevron-up
-                        </desc>
-                        <path
-                          d="M12.71 9.29l-4-4C8.53 5.11 8.28 5 8 5s-.53.11-.71.29l-4 4a1.003 1.003 0 001.42 1.42L8 7.41l3.29 3.29c.18.19.43.3.71.3a1.003 1.003 0 00.71-1.71z"
-                          fill-rule="evenodd"
-                        />
-                      </svg>
-                    </span>
-                  </button>
-                  <button
-                    class="bp3-button"
-                    type="button"
-                  >
-                    <span
-                      class="bp3-icon bp3-icon-chevron-down"
-                      icon="chevron-down"
-                    >
-                      <svg
-                        data-icon="chevron-down"
-                        height="16"
-                        viewBox="0 0 16 16"
-                        width="16"
-                      >
-                        <desc>
-                          chevron-down
-                        </desc>
-                        <path
-                          d="M12 5c-.28 0-.53.11-.71.29L8 8.59l-3.29-3.3a1.003 1.003 0 00-1.42 1.42l4 4c.18.18.43.29.71.29s.53-.11.71-.29l4-4A1.003 1.003 0 0012 5z"
-                          fill-rule="evenodd"
-                        />
-                      </svg>
-                    </span>
-                  </button>
-                </div>
+                      <desc>
+                        chevron-down
+                      </desc>
+                      <path
+                        d="M12 5c-.28 0-.53.11-.71.29L8 8.59l-3.29-3.3a1.003 1.003 0 00-1.42 1.42l4 4c.18.18.43.29.71.29s.53-.11.71-.29l4-4A1.003 1.003 0 0012 5z"
+                        fill-rule="evenodd"
+                      />
+                    </svg>
+                  </span>
+                </button>
               </div>
             </div>
           </div>
-          <div
-            class="sc-gqjmRU cRqxXY"
-          >
-            <label
-              class="bp3-label sc-jzJRlG kILPnr"
-            >
-              Name of Candidate/Choice 
-              2
-            </label>
-            <label
-              class="bp3-label sc-jzJRlG sc-cSHVUG bOKdYI"
-            >
-              Votes for Candidate/Choice 
-              2
-            </label>
-          </div>
-          <div
-            class="sc-VigVT grTkFz"
-          >
-            <div
-              class="sc-jTzLTM iSArEf sc-EHOje bXavad"
-            >
-              <div
-                class="bp3-input-group sc-bZQynM EvJhB"
-              >
-                <input
-                  class="bp3-input"
-                  data-testid="contest-1-choice-2-name"
-                  name="contests[0].choices[1].name"
-                  style="padding-right: 10px;"
-                  type="text"
-                  value=""
+        </div>
+        <h2
+          class="bp3-heading sc-bxivhb blucNT"
+        >
+          Audit Settings
+        </h2>
+        <div
+          class="sc-bdVaJa fdbLH"
+        >
+          <div
+            class="sc-htpNat fnydiw"
+          >
+            Desired Risk Limit
+          </div>
+          <div
+            class="sc-bwzfXH izcbHX"
+          >
+            Set the risk for the audit as a percentage (e.g. "5" = 5%)
+          </div>
+          <div
+            class="bp3-html-select"
+          >
+            <select
+              data-testid="risk-limit"
+              field="[object Object]"
+              form="[object Object]"
+            >
+              <option>
+                1
+              </option>
+              <option>
+                2
+              </option>
+              <option>
+                3
+              </option>
+              <option>
+                4
+              </option>
+              <option>
+                5
+              </option>
+              <option>
+                6
+              </option>
+              <option>
+                7
+              </option>
+              <option>
+                8
+              </option>
+              <option>
+                9
+              </option>
+              <option
+                selected=""
+              >
+                10
+              </option>
+              <option>
+                11
+              </option>
+              <option>
+                12
+              </option>
+              <option>
+                13
+              </option>
+              <option>
+                14
+              </option>
+              <option>
+                15
+              </option>
+              <option>
+                16
+              </option>
+              <option>
+                17
+              </option>
+              <option>
+                18
+              </option>
+              <option>
+                19
+              </option>
+              <option>
+                20
+              </option>
+            </select>
+            <span
+              class="bp3-icon bp3-icon-double-caret-vertical"
+              icon="double-caret-vertical"
+            >
+              <svg
+                data-icon="double-caret-vertical"
+                height="16"
+                viewBox="0 0 16 16"
+                width="16"
+              >
+                <desc>
+                  double-caret-vertical
+                </desc>
+                <path
+                  d="M5 7h6a1.003 1.003 0 00.71-1.71l-3-3C8.53 2.11 8.28 2 8 2s-.53.11-.71.29l-3 3A1.003 1.003 0 005 7zm6 2H5a1.003 1.003 0 00-.71 1.71l3 3c.18.18.43.29.71.29s.53-.11.71-.29l3-3A1.003 1.003 0 0011 9z"
+                  fill-rule="evenodd"
                 />
-              </div>
-            </div>
-            <div
-              class="sc-jTzLTM sc-fjdhpX fBjAIn sc-EHOje bXavad"
-            >
-              <div
-                class="bp3-control-group bp3-numeric-input sc-gzVnrw lfdfns"
-              >
-                <div
-                  class="bp3-input-group"
-                >
-                  <input
-                    autocomplete="off"
-                    class="bp3-input"
-                    data-testid="contest-1-choice-2-votes"
-                    name="contests[0].choices[1].numVotes"
-                    style="padding-right: 10px;"
-                    type="number"
-                    value=""
-                  />
-                </div>
-                <div
-                  class="bp3-button-group bp3-vertical bp3-fixed"
-                >
-                  <button
-                    class="bp3-button"
-                    type="button"
-                  >
-                    <span
-                      class="bp3-icon bp3-icon-chevron-up"
-                      icon="chevron-up"
-                    >
-                      <svg
-                        data-icon="chevron-up"
-                        height="16"
-                        viewBox="0 0 16 16"
-                        width="16"
-                      >
-                        <desc>
-                          chevron-up
-                        </desc>
-                        <path
-                          d="M12.71 9.29l-4-4C8.53 5.11 8.28 5 8 5s-.53.11-.71.29l-4 4a1.003 1.003 0 001.42 1.42L8 7.41l3.29 3.29c.18.19.43.3.71.3a1.003 1.003 0 00.71-1.71z"
-                          fill-rule="evenodd"
-                        />
-                      </svg>
-                    </span>
-                  </button>
-                  <button
-                    class="bp3-button"
-                    type="button"
-                  >
-                    <span
-                      class="bp3-icon bp3-icon-chevron-down"
-                      icon="chevron-down"
-                    >
-                      <svg
-                        data-icon="chevron-down"
-                        height="16"
-                        viewBox="0 0 16 16"
-                        width="16"
-                      >
-                        <desc>
-                          chevron-down
-                        </desc>
-                        <path
-                          d="M12 5c-.28 0-.53.11-.71.29L8 8.59l-3.29-3.3a1.003 1.003 0 00-1.42 1.42l4 4c.18.18.43.29.71.29s.53-.11.71-.29l4-4A1.003 1.003 0 0012 5z"
-                          fill-rule="evenodd"
-                        />
-                      </svg>
-                    </span>
-                  </button>
-                </div>
-              </div>
-            </div>
-          </div>
-          <p
-            class="sc-kAzzGY eebgUX"
-          >
-            Add a new candidate/choice
-          </p>
+              </svg>
+            </span>
+          </div>
+        </div>
+        <div
+          class="sc-bdVaJa fdbLH"
+        >
+          <div
+            class="sc-htpNat fnydiw"
+          >
+            Random Seed
+          </div>
+          <div
+            class="sc-bwzfXH izcbHX"
+          >
+            Enter the random number to seed the pseudo-random number generator.
+          </div>
+          <div
+            class="sc-EHOje bXavad"
+          >
+            <div
+              class="bp3-input-group sc-bZQynM EvJhB"
+            >
+              <input
+                class="bp3-input"
+                data-testid="random-seed"
+                name="randomSeed"
+                style="padding-right: 10px;"
+                type="text"
+                value=""
+              />
+            </div>
+          </div>
         </div>
       </div>
       <div
-        class="sc-bdVaJa fdbLH"
+        class="sc-dnqmqq itqjch"
       >
-        <div
-          class="sc-htpNat fnydiw"
-        >
-          Total Ballots Cast
-        </div>
-        <div
-          class="sc-bwzfXH jQNUeE"
-        >
-          Enter the overall number of ballot cards cast in jurisdictions containing this contest.
-        </div>
-        <div
-          class="sc-EHOje bXavad"
-        >
-          <div
-            class="bp3-control-group bp3-numeric-input sc-gzVnrw lfdfns"
-          >
-            <div
-              class="bp3-input-group"
-            >
-              <input
-                autocomplete="off"
-                class="bp3-input"
-                data-testid="contest-1-total-ballots"
-                name="contests[0].totalBallotsCast"
-                style="padding-right: 10px;"
-                type="number"
-                value=""
-              />
-            </div>
-            <div
-              class="bp3-button-group bp3-vertical bp3-fixed"
-            >
-              <button
-                class="bp3-button"
-                type="button"
-              >
-                <span
-                  class="bp3-icon bp3-icon-chevron-up"
-                  icon="chevron-up"
-                >
-                  <svg
-                    data-icon="chevron-up"
-                    height="16"
-                    viewBox="0 0 16 16"
-                    width="16"
-                  >
-                    <desc>
-                      chevron-up
-                    </desc>
-                    <path
-                      d="M12.71 9.29l-4-4C8.53 5.11 8.28 5 8 5s-.53.11-.71.29l-4 4a1.003 1.003 0 001.42 1.42L8 7.41l3.29 3.29c.18.19.43.3.71.3a1.003 1.003 0 00.71-1.71z"
-                      fill-rule="evenodd"
-                    />
-                  </svg>
-                </span>
-              </button>
-              <button
-                class="bp3-button"
-                type="button"
-              >
-                <span
-                  class="bp3-icon bp3-icon-chevron-down"
-                  icon="chevron-down"
-                >
-                  <svg
-                    data-icon="chevron-down"
-                    height="16"
-                    viewBox="0 0 16 16"
-                    width="16"
-                  >
-                    <desc>
-                      chevron-down
-                    </desc>
-                    <path
-                      d="M12 5c-.28 0-.53.11-.71.29L8 8.59l-3.29-3.3a1.003 1.003 0 00-1.42 1.42l4 4c.18.18.43.29.71.29s.53-.11.71-.29l4-4A1.003 1.003 0 0012 5z"
-                      fill-rule="evenodd"
-                    />
-                  </svg>
-                </span>
-              </button>
-            </div>
-          </div>
-        </div>
+        <button
+          class="bp3-button bp3-intent-primary"
+          data-testid="submit-form-one"
+          type="submit"
+        >
+          <span
+            class="bp3-button-text"
+          >
+            Estimate Sample Size
+          </span>
+        </button>
       </div>
-      <h2
-        class="bp3-heading sc-bxivhb dxnZc"
-      >
-        Audit Settings
-      </h2>
-      <div
-        class="sc-bdVaJa fdbLH"
-      >
-        <div
-          class="sc-htpNat fnydiw"
-        >
-          Desired Risk Limit
-        </div>
-        <div
-          class="sc-bwzfXH jQNUeE"
-        >
-          Set the risk for the audit as a percentage (e.g. "5" = 5%)
-        </div>
-        <div
-          class="bp3-html-select"
-        >
-          <select
-            data-testid="risk-limit"
-            field="[object Object]"
-            form="[object Object]"
-          >
-            <option>
-              1
-            </option>
-            <option>
-              2
-            </option>
-            <option>
-              3
-            </option>
-            <option>
-              4
-            </option>
-            <option>
-              5
-            </option>
-            <option>
-              6
-            </option>
-            <option>
-              7
-            </option>
-            <option>
-              8
-            </option>
-            <option>
-              9
-            </option>
-            <option
-              selected=""
-            >
-              10
-            </option>
-            <option>
-              11
-            </option>
-            <option>
-              12
-            </option>
-            <option>
-              13
-            </option>
-            <option>
-              14
-            </option>
-            <option>
-              15
-            </option>
-            <option>
-              16
-            </option>
-            <option>
-              17
-            </option>
-            <option>
-              18
-            </option>
-            <option>
-              19
-            </option>
-            <option>
-              20
-            </option>
-          </select>
-          <span
-            class="bp3-icon bp3-icon-double-caret-vertical"
-            icon="double-caret-vertical"
-          >
-            <svg
-              data-icon="double-caret-vertical"
-              height="16"
-              viewBox="0 0 16 16"
-              width="16"
-            >
-              <desc>
-                double-caret-vertical
-              </desc>
-              <path
-                d="M5 7h6a1.003 1.003 0 00.71-1.71l-3-3C8.53 2.11 8.28 2 8 2s-.53.11-.71.29l-3 3A1.003 1.003 0 005 7zm6 2H5a1.003 1.003 0 00-.71 1.71l3 3c.18.18.43.29.71.29s.53-.11.71-.29l3-3A1.003 1.003 0 0011 9z"
-                fill-rule="evenodd"
-              />
-            </svg>
-          </span>
-        </div>
-      </div>
-      <div
-        class="sc-bdVaJa fdbLH"
-      >
-        <div
-          class="sc-htpNat fnydiw"
-        >
-          Random Seed
-        </div>
-        <div
-          class="sc-bwzfXH jQNUeE"
-        >
-          Enter the random number to seed the pseudo-random number generator.
-        </div>
-        <div
-          class="sc-EHOje bXavad"
-        >
-          <div
-            class="bp3-input-group sc-bZQynM EvJhB"
-          >
-            <input
-              class="bp3-input"
-              data-testid="random-seed"
-              name="randomSeed"
-              style="padding-right: 10px;"
-              type="text"
-              value=""
-            />
-          </div>
-        </div>
-      </div>
-    </div>
-    <div
-      class="sc-dnqmqq itqjch"
-    >
-      <button
-        class="bp3-button bp3-intent-primary"
-        data-testid="submit-form-one"
-        type="submit"
-      >
-        <span
-          class="bp3-button-text"
-        >
-          Estimate Sample Size
-        </span>
-      </button>
-    </div>
-  </form>
+    </form>
+  </div>
 </div>
 `;