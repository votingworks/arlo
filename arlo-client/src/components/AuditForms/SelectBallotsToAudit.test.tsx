import React from 'react'
import { render, fireEvent, wait } from '@testing-library/react'
import { toast } from 'react-toastify'
import SelectBallotsToAudit from './SelectBallotsToAudit'
import { statusStates, ballotManifest } from './_mocks'
import api from '../utilities'

const apiMock = api as jest.Mock<ReturnType<typeof api>, Parameters<typeof api>>

jest.mock('../utilities')
const toastSpy = jest.spyOn(toast, 'error').mockImplementation()

async function inputAndSubmitForm() {
  const getStatusMock = jest
    .fn()
    .mockImplementationOnce(() => Promise.resolve(statusStates[2])) // the POST to /audit/status after jurisdictions
  const updateAuditMock = jest
    .fn()
    .mockImplementationOnce(() => Promise.resolve(statusStates[3])) // the POST to /audit/status after manifest

  const { getByTestId, getByLabelText, getByText } = render(
    <SelectBallotsToAudit
      audit={statusStates[1]}
      isLoading={false}
      setIsLoading={jest.fn()}
      updateAudit={updateAuditMock}
      getStatus={getStatusMock}
    />
  )

  const manifestInput = getByTestId('ballot-manifest')
  fireEvent.change(manifestInput, { target: { files: [] } })
  fireEvent.blur(manifestInput)
  await wait(() => {
    expect(getByText('You must upload a manifest')).toBeTruthy()
  })
  fireEvent.change(manifestInput, { target: { files: [ballotManifest] } })

  const auditBoardInput = getByTestId('audit-boards')
  expect(auditBoardInput).toBeInstanceOf(HTMLSelectElement)
  if (auditBoardInput instanceof HTMLSelectElement) {
    fireEvent.change(auditBoardInput, { target: { selectedIndex: 0 } })
  }

  const sampleSizeInput = getByLabelText(
    '379 samples (80% chance of reaching risk limit and completing the audit in one round)'
  )
  fireEvent.click(sampleSizeInput, { bubbles: true })

  const submitButton = getByText('Select Ballots To Audit')
  fireEvent.click(submitButton, { bubbles: true })

  return [getStatusMock, updateAuditMock]
}

beforeEach(() => {
  apiMock.mockReset()
  toastSpy.mockReset()
})

describe('SelectBallotsToAudit', () => {
  it('renders correctly', () => {
    const { container, rerender } = render(
      <SelectBallotsToAudit
        audit={statusStates[1]}
        isLoading={false}
        setIsLoading={jest.fn()}
        updateAudit={jest.fn()}
        getStatus={jest.fn()}
      />
    )
    expect(container).toMatchSnapshot()

    rerender(
      <SelectBallotsToAudit
        audit={statusStates[1]}
        isLoading
        setIsLoading={jest.fn()}
        updateAudit={jest.fn()}
        getStatus={jest.fn()}
      />
    )
    expect(container).toMatchSnapshot()
  })

  it('handles not having sample size options', () => {
    const statusState = {
      contests: [
        {
          choices: [
            {
              id: 'choice-1',
              name: 'choice one',
              numVotes: '792',
            },
            {
              id: 'choice-2',
              name: 'choice two',
              numVotes: '1325',
            },
          ],
          id: 'contest-1',
          name: 'contest name',
          totalBallotsCast: '2123',
          sampleSizeOptions: [],
        },
      ],
      jurisdictions: [],
      rounds: [],
      name: 'contest name',
      randomSeed: '123456789',
      riskLimit: '1',
    }
    const container = render(
      <SelectBallotsToAudit
        audit={statusState}
        isLoading={false}
        setIsLoading={jest.fn()}
        updateAudit={jest.fn()}
        getStatus={jest.fn()}
      />
    )
    expect(container).toMatchSnapshot()
  })

  it('has radio for selecting sampleSize', () => {
    const { getByText, getByLabelText } = render(
      <SelectBallotsToAudit
        audit={statusStates[1]}
        isLoading={false}
        setIsLoading={jest.fn()}
        updateAudit={jest.fn()}
        getStatus={jest.fn()}
      />
    )

    // all options should be present
    expect(getByText('BRAVO Average Sample Number: 269 samples')).toBeTruthy()
    expect(
      getByText(
        '379 samples (80% chance of reaching risk limit and completing the audit in one round)'
      )
    ).toBeTruthy()
    expect(getByText('78 samples'))

    // correct default should be selected
    expect(
      getByLabelText('BRAVO Average Sample Number: 269 samples').hasAttribute(
        'checked'
      )
    ).toBeTruthy()
  })

  it('changes sampleSize based on audit.rounds.contests.sampleSize', () => {
    const { getByLabelText } = render(
      <SelectBallotsToAudit
        audit={statusStates[4]}
        isLoading={false}
        setIsLoading={jest.fn()}
        updateAudit={jest.fn()}
        getStatus={jest.fn()}
      />
    )

    expect(
      getByLabelText(
        '379 samples (80% chance of reaching risk limit and completing the audit in one round)'
      ).hasAttribute('checked')
    ).toBeTruthy()
  })

  it('changes number of audits', () => {
    const { getByTestId } = render(
      <SelectBallotsToAudit
        audit={statusStates[1]}
        isLoading={false}
        setIsLoading={jest.fn()}
        updateAudit={jest.fn()}
        getStatus={jest.fn()}
      />
    )

    const auditBoardInput = getByTestId('audit-boards')
    expect(auditBoardInput).toBeInstanceOf(HTMLSelectElement)
    if (auditBoardInput instanceof HTMLSelectElement) {
      fireEvent.change(auditBoardInput, { target: { selectedIndex: 2 } })
      expect(auditBoardInput.selectedOptions[0].innerHTML).toBe('3')
    }
  })

  it('submits sample size, ballot manifest, and number of audits', async () => {
    apiMock.mockImplementation(() => Promise.resolve({}))

<<<<<<< HEAD
    const manifestInput = getByLabelText('Select manifest...')
    fireEvent.change(manifestInput, { target: { files: [] } })
    fireEvent.blur(manifestInput)
    await wait(() => {
      expect(getByText('You must upload a manifest')).toBeTruthy()
    })
    fireEvent.change(manifestInput, { target: { files: [ballotManifest] } })

    const auditBoardInput: any = getByTestId('audit-boards')
    fireEvent.change(auditBoardInput, { target: { selected: 1 } })

    const sampleSizeInput = getByLabelText(
      '379 samples (80% chance of reaching risk limit and completing the audit in one round)'
    )
    fireEvent.click(sampleSizeInput, { bubbles: true })

    const submitButton = getByText('Select Ballots To Audit')
    fireEvent.click(submitButton, { bubbles: true })
=======
    const [getStatusMock, updateAuditMock] = await inputAndSubmitForm()
>>>>>>> 0f9321b2

    await wait(() => {
      expect(apiMock).toBeCalledTimes(3)

      expect(apiMock.mock.calls[0][0]).toBe('/audit/sample-size')
      expect(apiMock.mock.calls[0][1]).toMatchObject({
        method: 'POST',
        body: JSON.stringify({
          size: '379',
        }),
        headers: {
          'Content-Type': 'application/json',
        },
      })

      expect(apiMock.mock.calls[1][0]).toBe('/audit/jurisdictions')
      expect(JSON.parse(apiMock.mock.calls[1][1].body)).toMatchObject({
        jurisdictions: [
          {
            id: expect.stringMatching(/^[-0-9a-z]+$/),
            name: 'Jurisdiction 1',
            contests: ['contest-1'],
            auditBoards: [
              {
                id: 'audit-board-1',
                name: 'Audit Board #1',
                members: [],
              },
            ],
          },
        ],
      })

      expect(apiMock.mock.calls[2][0]).toBe(
        '/jurisdiction/jurisdiction-1/manifest'
      )

      expect((getStatusMock as jest.Mock).mock.calls.length).toBe(1)
      expect((updateAuditMock as jest.Mock).mock.calls.length).toBe(1)
    })
  })

  it('handles api error on /audit/sample-size', async () => {
    apiMock
      .mockImplementationOnce(() => Promise.reject({ message: 'error' }))
      .mockImplementation(() => Promise.resolve({}))

<<<<<<< HEAD
    const manifestInput = getByLabelText('Select manifest...')
    fireEvent.change(manifestInput, { target: { files: [ballotManifest] } })

    const auditBoardInput: any = getByTestId('audit-boards')
    fireEvent.change(auditBoardInput, { target: { selected: 1 } })

    const sampleSizeInput = getByLabelText(
      '379 samples (80% chance of reaching risk limit and completing the audit in one round)'
    )
    fireEvent.click(sampleSizeInput, { bubbles: true })

    const submitButton = getByText('Select Ballots To Audit')
    fireEvent.click(submitButton, { bubbles: true })
=======
    const [getStatusMock, updateAuditMock] = await inputAndSubmitForm()
>>>>>>> 0f9321b2

    await wait(() => {
      expect(apiMock).toBeCalledTimes(1)
      expect(toastSpy).toBeCalledTimes(1)

      expect(getStatusMock).toBeCalledTimes(0)
      expect(updateAuditMock).toBeCalledTimes(0)
    })
  })

  it('handles api error on /audit/jurisdictions', async () => {
    apiMock
      .mockImplementationOnce(() => Promise.resolve({}))
      .mockImplementationOnce(() => Promise.reject({ message: 'error' }))
      .mockImplementation(() => Promise.resolve({}))
<<<<<<< HEAD
    const getStatusMock = jest
      .fn()
      .mockImplementationOnce(() => Promise.resolve(statusStates[2])) // the POST to /audit/status after jurisdictions
    const updateAuditMock = jest
      .fn()
      .mockImplementationOnce(() => Promise.resolve(statusStates[3])) // the POST to /audit/status after manifest

    const { getByTestId, getByLabelText, getByText } = render(
      <SelectBallotsToAudit
        audit={statusStates[1]}
        isLoading={false}
        setIsLoading={jest.fn()}
        updateAudit={updateAuditMock}
        getStatus={getStatusMock}
      />
    )

    const manifestInput = getByLabelText('Select manifest...')
    fireEvent.change(manifestInput, { target: { files: [ballotManifest] } })

    const auditBoardInput: any = getByTestId('audit-boards')
    fireEvent.change(auditBoardInput, { target: { selected: 1 } })
=======
>>>>>>> 0f9321b2

    const [getStatusMock, updateAuditMock] = await inputAndSubmitForm()

    await wait(() => {
      expect(apiMock).toBeCalledTimes(2)
      expect(toastSpy).toBeCalledTimes(1)

      expect(getStatusMock).toBeCalledTimes(0)
      expect(updateAuditMock).toBeCalledTimes(0)
    })
  })

  it('handles api error on /audit/jurisdiction/:id/manifest', async () => {
    apiMock
      .mockImplementationOnce(() => Promise.resolve({}))
      .mockImplementationOnce(() => Promise.resolve({}))
      .mockImplementationOnce(() => Promise.reject({ message: 'error' }))
<<<<<<< HEAD
    const getStatusMock = jest
      .fn()
      .mockImplementationOnce(() => Promise.resolve(statusStates[2])) // the POST to /audit/status after jurisdictions
    const updateAuditMock = jest
      .fn()
      .mockImplementationOnce(() => Promise.resolve(statusStates[3])) // the POST to /audit/status after manifest

    const { getByTestId, getByLabelText, getByText } = render(
      <SelectBallotsToAudit
        audit={statusStates[1]}
        isLoading={false}
        setIsLoading={jest.fn()}
        updateAudit={updateAuditMock}
        getStatus={getStatusMock}
      />
    )

    const manifestInput = getByLabelText('Select manifest...')
    fireEvent.change(manifestInput, { target: { files: [ballotManifest] } })

    const auditBoardInput: any = getByTestId('audit-boards')
    fireEvent.change(auditBoardInput, { target: { selected: 1 } })

    const sampleSizeInput = getByLabelText(
      '379 samples (80% chance of reaching risk limit and completing the audit in one round)'
    )
    fireEvent.click(sampleSizeInput, { bubbles: true })
=======
>>>>>>> 0f9321b2

    const [getStatusMock, updateAuditMock] = await inputAndSubmitForm()

    await wait(() => {
      expect(apiMock).toBeCalledTimes(3)
      expect(toastSpy).toBeCalledTimes(1)

      expect(getStatusMock).toBeCalledTimes(1)
      expect(updateAuditMock).toBeCalledTimes(0)
    })
  })

  it('uses the highest prob value from duplicate sampleSizes', () => {
    statusStates[1].contests[0].sampleSizeOptions = [
      { size: 30, prob: 0.8, type: null },
      { size: 30, prob: 0.9, type: null },
    ]
    const { queryAllByText } = render(
      <SelectBallotsToAudit
        audit={statusStates[1]}
        isLoading={false}
        setIsLoading={jest.fn()}
        updateAudit={jest.fn()}
        getStatus={jest.fn()}
      />
    )

    expect(
      queryAllByText(
        '30 samples (90% chance of reaching risk limit and completing the audit in one round)'
      ).length
    ).toBe(1)
  })

  it('does not display duplicate sampleSize options', () => {
    const statusState = { ...statusStates[1] }
    statusState.contests[0].sampleSizeOptions = [
      { size: 30, prob: null, type: null },
      { size: 30, prob: null, type: null },
    ]
    const { queryAllByText } = render(
      <SelectBallotsToAudit
        audit={statusState}
        isLoading={false}
        setIsLoading={jest.fn()}
        updateAudit={jest.fn()}
        getStatus={jest.fn()}
      />
    )

    expect(queryAllByText('30 samples').length).toBe(1)
  })
})<|MERGE_RESOLUTION|>--- conflicted
+++ resolved
@@ -28,7 +28,7 @@
     />
   )
 
-  const manifestInput = getByTestId('ballot-manifest')
+  const manifestInput = getByLabelText('Select manifest...')
   fireEvent.change(manifestInput, { target: { files: [] } })
   fireEvent.blur(manifestInput)
   await wait(() => {
@@ -36,11 +36,8 @@
   })
   fireEvent.change(manifestInput, { target: { files: [ballotManifest] } })
 
-  const auditBoardInput = getByTestId('audit-boards')
-  expect(auditBoardInput).toBeInstanceOf(HTMLSelectElement)
-  if (auditBoardInput instanceof HTMLSelectElement) {
-    fireEvent.change(auditBoardInput, { target: { selectedIndex: 0 } })
-  }
+  const auditBoardInput: any = getByTestId('audit-boards')
+  fireEvent.change(auditBoardInput, { target: { selected: 1 } })
 
   const sampleSizeInput = getByLabelText(
     '379 samples (80% chance of reaching risk limit and completing the audit in one round)'
@@ -191,28 +188,7 @@
   it('submits sample size, ballot manifest, and number of audits', async () => {
     apiMock.mockImplementation(() => Promise.resolve({}))
 
-<<<<<<< HEAD
-    const manifestInput = getByLabelText('Select manifest...')
-    fireEvent.change(manifestInput, { target: { files: [] } })
-    fireEvent.blur(manifestInput)
-    await wait(() => {
-      expect(getByText('You must upload a manifest')).toBeTruthy()
-    })
-    fireEvent.change(manifestInput, { target: { files: [ballotManifest] } })
-
-    const auditBoardInput: any = getByTestId('audit-boards')
-    fireEvent.change(auditBoardInput, { target: { selected: 1 } })
-
-    const sampleSizeInput = getByLabelText(
-      '379 samples (80% chance of reaching risk limit and completing the audit in one round)'
-    )
-    fireEvent.click(sampleSizeInput, { bubbles: true })
-
-    const submitButton = getByText('Select Ballots To Audit')
-    fireEvent.click(submitButton, { bubbles: true })
-=======
     const [getStatusMock, updateAuditMock] = await inputAndSubmitForm()
->>>>>>> 0f9321b2
 
     await wait(() => {
       expect(apiMock).toBeCalledTimes(3)
@@ -260,23 +236,7 @@
       .mockImplementationOnce(() => Promise.reject({ message: 'error' }))
       .mockImplementation(() => Promise.resolve({}))
 
-<<<<<<< HEAD
-    const manifestInput = getByLabelText('Select manifest...')
-    fireEvent.change(manifestInput, { target: { files: [ballotManifest] } })
-
-    const auditBoardInput: any = getByTestId('audit-boards')
-    fireEvent.change(auditBoardInput, { target: { selected: 1 } })
-
-    const sampleSizeInput = getByLabelText(
-      '379 samples (80% chance of reaching risk limit and completing the audit in one round)'
-    )
-    fireEvent.click(sampleSizeInput, { bubbles: true })
-
-    const submitButton = getByText('Select Ballots To Audit')
-    fireEvent.click(submitButton, { bubbles: true })
-=======
     const [getStatusMock, updateAuditMock] = await inputAndSubmitForm()
->>>>>>> 0f9321b2
 
     await wait(() => {
       expect(apiMock).toBeCalledTimes(1)
@@ -292,31 +252,6 @@
       .mockImplementationOnce(() => Promise.resolve({}))
       .mockImplementationOnce(() => Promise.reject({ message: 'error' }))
       .mockImplementation(() => Promise.resolve({}))
-<<<<<<< HEAD
-    const getStatusMock = jest
-      .fn()
-      .mockImplementationOnce(() => Promise.resolve(statusStates[2])) // the POST to /audit/status after jurisdictions
-    const updateAuditMock = jest
-      .fn()
-      .mockImplementationOnce(() => Promise.resolve(statusStates[3])) // the POST to /audit/status after manifest
-
-    const { getByTestId, getByLabelText, getByText } = render(
-      <SelectBallotsToAudit
-        audit={statusStates[1]}
-        isLoading={false}
-        setIsLoading={jest.fn()}
-        updateAudit={updateAuditMock}
-        getStatus={getStatusMock}
-      />
-    )
-
-    const manifestInput = getByLabelText('Select manifest...')
-    fireEvent.change(manifestInput, { target: { files: [ballotManifest] } })
-
-    const auditBoardInput: any = getByTestId('audit-boards')
-    fireEvent.change(auditBoardInput, { target: { selected: 1 } })
-=======
->>>>>>> 0f9321b2
 
     const [getStatusMock, updateAuditMock] = await inputAndSubmitForm()
 
@@ -334,36 +269,6 @@
       .mockImplementationOnce(() => Promise.resolve({}))
       .mockImplementationOnce(() => Promise.resolve({}))
       .mockImplementationOnce(() => Promise.reject({ message: 'error' }))
-<<<<<<< HEAD
-    const getStatusMock = jest
-      .fn()
-      .mockImplementationOnce(() => Promise.resolve(statusStates[2])) // the POST to /audit/status after jurisdictions
-    const updateAuditMock = jest
-      .fn()
-      .mockImplementationOnce(() => Promise.resolve(statusStates[3])) // the POST to /audit/status after manifest
-
-    const { getByTestId, getByLabelText, getByText } = render(
-      <SelectBallotsToAudit
-        audit={statusStates[1]}
-        isLoading={false}
-        setIsLoading={jest.fn()}
-        updateAudit={updateAuditMock}
-        getStatus={getStatusMock}
-      />
-    )
-
-    const manifestInput = getByLabelText('Select manifest...')
-    fireEvent.change(manifestInput, { target: { files: [ballotManifest] } })
-
-    const auditBoardInput: any = getByTestId('audit-boards')
-    fireEvent.change(auditBoardInput, { target: { selected: 1 } })
-
-    const sampleSizeInput = getByLabelText(
-      '379 samples (80% chance of reaching risk limit and completing the audit in one round)'
-    )
-    fireEvent.click(sampleSizeInput, { bubbles: true })
-=======
->>>>>>> 0f9321b2
 
     const [getStatusMock, updateAuditMock] = await inputAndSubmitForm()
 
