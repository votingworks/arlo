import React from 'react'
import styled from 'styled-components'
import { toast } from 'react-toastify'
import {
  Formik,
  FormikProps,
  Form,
  Field,
  FieldArray,
  ErrorMessage,
} from 'formik'
import * as Yup from 'yup'
import uuidv4 from 'uuidv4'
import FormSection from '../Form/FormSection'
import FormWrapper from '../Form/FormWrapper'
import FormTitle from '../Form/FormTitle'
import FormButton from '../Form/FormButton'
import FormField from '../Form/FormField'
import FormButtonBar from '../Form/FormButtonBar'
import { api } from '../utilities'
import { generateOptions, ErrorLabel } from '../Form/_helpers'

const TwoColumnSection = styled.div`
  display: block;
  margin-top: 25px;
  width: 100%;
  font-size: 0.4em;
`

const InputLabelRow = styled.div`
  display: flex;
  flex-direction: row;
  margin-bottom: 10px;
  width: 100%;
`
const InputFieldRow = styled.div`
  display: flex;
  flex-direction: row;
  flex-wrap: wrap;
  margin-bottom: 25px;
  width: 100%;
`

const FieldLeft = styled(FormField)`
  flex-grow: 2;
  width: unset;
`

const FieldRight = styled(FieldLeft)`
  margin-left: 50px;
`

const InputLabel = styled.label`
  display: inline-block;
`

const InputLabelRight = styled.label`
  margin-left: 75px;
`

const Action = styled.p`
  margin: 5px 0 0 0;
  width: 100%;
  color: #000088;
  font-size: 14px;
  &:hover {
    cursor: pointer;
  }
`

interface Props {
  audit?: any
  isLoading?: any
  setIsLoading: (isLoading: boolean) => void
  updateAudit: () => void
}

interface ChoiceValues {
  id: number
  name: string
  numVotes: number
}

interface ContestValues {
  name?: string
  totalBallotsCast?: number
  choices: ChoiceValues[]
}

interface EstimateSampleSizeValues {
  name: string
  randomSeed: number
  riskLimit: number
  contests: ContestValues[]
}

const contestsSchema = Yup.array()
  .required()
  .of(
    Yup.object().shape({
      name: Yup.string().required('Required'),
      totalBallotsCast: Yup.number()
        .typeError('Must be a number')
        .integer('Must be an integer')
        .min(0, 'Must be a positive number')
        .required('Required'),
      choices: Yup.array()
        .required()
        .of(
          Yup.object().shape({
            name: Yup.string().required('Required'),
            numVotes: Yup.number()
              .typeError('Must be a number')
              .integer('Must be an integer')
              .min(0, 'Must be a positive number')
              .required('Required'),
          })
        ),
    })
  )

const schema = Yup.object().shape({
  name: Yup.string().required('Required'),
  randomSeed: Yup.number()
    .typeError('Must be a number')
    .min(1, 'Must be at least 1')
    .max(99999999999999999999, 'Cannot exceed 20 digits')
    .required('Required'),
  riskLimit: Yup.number()
    .typeError('Must be a number')
    .min(1, 'Must be greater than 0')
    .max(20, 'Must be less than 21')
    .required('Required'),
  contests: contestsSchema,
})

const EstimateSampleSize = ({
  audit,
  isLoading,
  setIsLoading,
  updateAudit,
}: Props) => {
  const canEstimateSampleSize = !audit.contests.length

  const handlePost = async (values: EstimateSampleSizeValues) => {
    const data = {
      name: values.name,
      randomSeed: Number(values.randomSeed),
      riskLimit: Number(values.riskLimit),
      contests: values.contests.map(contest => ({
        id: uuidv4(),
        name: contest.name,
        totalBallotsCast: Number(contest.totalBallotsCast),
        choices: contest.choices.map(choice => ({
          id: uuidv4(),
          name: choice.name,
          numVotes: Number(choice.numVotes),
        })),
      })),
    }
    try {
      setIsLoading(true)
      await api(`/audit/basic`, {
        method: 'POST',
        body: JSON.stringify(data),
        headers: {
          'Content-Type': 'application/json',
        },
      })
      updateAudit()
    } catch (err) {
      toast.error(err.message)
    } finally {
      setIsLoading(false)
    }
  }

  const contestValues = [
    {
      name: '',
      totalBallotsCast: 0,
      choices: [
        {
          name: '',
          numVotes: 0,
        },
        {
          name: '',
          numVotes: 0,
        },
      ],
    },
  ]

  const initialValues = {
    randomSeed: audit.randomSeed || 0,
    riskLimit: audit.riskLimit || 1,
    name: audit.name || '',
    contests: audit.contests.length ? audit.contests : contestValues,
  }

  return (
    <>
      <Formik
        initialValues={initialValues}
        validationSchema={schema}
        onSubmit={handlePost}
        enableReinitialize
      >
        {({ values, handleSubmit }: FormikProps<EstimateSampleSizeValues>) => (
          <Form>
            <FormWrapper title="Contest Information">
              <FormSection label="Audit Name">
                <Field
                  name="name"
<<<<<<< HEAD
                  data-testid="audit-name"
=======
                  disabled={audit.contests.length}
>>>>>>> aa95fa27
                  component={FormField}
                />
              </FormSection>
              <FieldArray
                name="contests"
                render={contestsArrayHelpers => (
                  <>
                    {values.contests.map(
                      (contest: ContestValues, i: number) => (
                        /* eslint-disable react/no-array-index-key */
                        <React.Fragment key={i}>
                          {i > 0 && (
                            <FormSection>
                              <hr />
                            </FormSection>
                          )}
                          <FormSection
                            label={`Contest ${
                              values.contests.length > 1 ? i + 1 : ''
                            } Name`}
                            description="Enter the name of the contest that will drive the audit."
                          >
                            <Field
                              name={`contests[${i}].name`}
                              disabled={!canEstimateSampleSize}
                              component={FormField}
                              data-testid={`contest-${i + 1}-name`}
                            />
                            {values.contests.length > 1 &&
                              !audit.contests.length && (
                                <Action
                                  onClick={() => contestsArrayHelpers.remove(i)}
                                >
                                  Remove Contest {i + 1}
                                </Action>
                              )}
                          </FormSection>
                          <FieldArray
                            name={`contests[${i}].choices`}
                            render={choicesArrayHelpers => (
                              <FormSection
                                label="Candidates/Choices & Vote Totals"
                                description="Enter the name of each candidate choice that appears on the ballot for this contest."
                              >
                                <TwoColumnSection>
                                  {contest.choices.map(
                                    (choice: ChoiceValues, j: number) => (
                                      /* eslint-disable react/no-array-index-key */
                                      <React.Fragment key={j}>
                                        <InputLabelRow>
                                          <InputLabel>
                                            Name of Candidate/Choice {j + 1}
                                          </InputLabel>
                                          <InputLabelRight>
                                            Votes for Candidate/Choice {j + 1}
                                          </InputLabelRight>
                                        </InputLabelRow>
                                        <InputFieldRow>
                                          <Field
                                            name={`contests[${i}].choices[${j}].name`}
                                            disabled={!canEstimateSampleSize}
                                            component={FieldLeft}
                                            data-testid={`contest-${i +
                                              1}-choice-${j + 1}-name`}
                                          />
                                          <Field
                                            name={`contests[${i}].choices[${j}].numVotes`}
                                            type="number"
                                            disabled={!canEstimateSampleSize}
                                            component={FieldRight}
                                            data-testid={`contest-${i +
                                              1}-choice-${j + 1}-votes`}
                                          />
                                          {contest.choices.length > 2 &&
                                            !audit.contests.length && (
                                              <Action
                                                onClick={() =>
                                                  choicesArrayHelpers.remove(j)
                                                }
                                              >
                                                Remove choice {j + 1}
                                              </Action>
                                            )}
                                        </InputFieldRow>
                                      </React.Fragment>
                                    )
                                  )}
                                  {!audit.contests.length && (
                                    <Action
                                      onClick={() =>
                                        choicesArrayHelpers.push({
                                          name: '',
                                          numVotes: 0,
                                        })
                                      }
                                    >
                                      Add a new candidate/choice
                                    </Action>
                                  )}
                                </TwoColumnSection>
                              </FormSection>
                            )}
                          />
                          <FormSection
                            label="Total Ballots Cast"
                            description="Enter the overall number of ballot cards cast in jurisdictions containing this contest."
                          >
                            <Field
                              type="number"
                              name={`contests[${i}].totalBallotsCast`}
                              disabled={!canEstimateSampleSize}
                              component={FormField}
                              data-testid={`contest-${i + 1}-total-ballots`}
                            />
                          </FormSection>
                        </React.Fragment>
                      )
                    )}
                    {/*<FormButtonBar>
                      {!audit.contests.length && (
                        <FormButton
                          type="button"
                          onClick={() =>
                            contestsArrayHelpers.push({ ...contestValues[0] })
                          }
                        >
                          Add another targeted contest
                        </FormButton>
                      )}
                    </FormButtonBar>*/}
                  </>
                )}
              />
              <FormTitle>Audit Settings</FormTitle>
              <FormSection
                label="Desired Risk Limit"
                description='Set the risk for the audit as as percentage (e.g. "5" = 5%'
              >
                <Field
                  name="riskLimit"
                  disabled={!canEstimateSampleSize}
                  component="select"
                  data-testid="risk-limit"
                >
                  {generateOptions(20)}
                </Field>
                <ErrorMessage name="riskLimit" component={ErrorLabel} />
              </FormSection>
              <FormSection
                label="Random Seed"
                description="Enter the random number to seed the pseudo-random number generator."
              >
                <Field
                  type="number"
                  name="randomSeed"
                  disabled={!canEstimateSampleSize}
                  component={FormField}
                  data-testid="random-seed"
                />
              </FormSection>
            </FormWrapper>
            {!audit.contests.length && isLoading && <p>Loading...</p>}
            {!audit.contests.length && !isLoading && (
              <FormButtonBar>
                <FormButton
                  type="submit"
                  disabled={!canEstimateSampleSize}
                  onClick={handleSubmit}
                >
                  Estimate Sample Size
                </FormButton>
              </FormButtonBar>
            )}
          </Form>
        )}
      </Formik>
    </>
  )
}

export default React.memo(EstimateSampleSize)<|MERGE_RESOLUTION|>--- conflicted
+++ resolved
@@ -213,11 +213,8 @@
               <FormSection label="Audit Name">
                 <Field
                   name="name"
-<<<<<<< HEAD
                   data-testid="audit-name"
-=======
                   disabled={audit.contests.length}
->>>>>>> aa95fa27
                   component={FormField}
                 />
               </FormSection>
