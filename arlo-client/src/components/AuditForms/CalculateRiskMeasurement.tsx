--- conflicted
+++ resolved
@@ -243,12 +243,7 @@
                                         <Field
                                           id={`round-${i}-contest-${j}-choice-${choiceId}`}
                                           name={`contests[${j}][${choiceId}]`}
-<<<<<<< HEAD
-                                          type="number"
                                           validate={testNumber()}
-=======
-                                          validate={testNumber}
->>>>>>> d8bd90c2
                                           component={FormField}
                                           disabled={isSubmitted}
                                         />
