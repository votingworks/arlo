--- conflicted
+++ resolved
@@ -149,12 +149,8 @@
           values,
           handleSubmit,
         }: FormikProps<CalculateRiskMeasurementValues>) => (
-<<<<<<< HEAD
-          <Form>
+          <Form data-testid={`form-three-${i + 1}`}>
             <hr />
-=======
-          <Form data-testid={`form-three-${i + 1}`}>
->>>>>>> 3d063343
             <FormWrapper title={`Round ${i + 1}`}>
               <FormSectionLabel>
                 Ballot Retrieval List: {aggregatedBallots} Total Ballots
