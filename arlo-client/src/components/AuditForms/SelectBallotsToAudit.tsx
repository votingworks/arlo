--- conflicted
+++ resolved
@@ -192,12 +192,8 @@
         touched,
         setFieldValue,
       }: FormikProps<SelectBallotsToAuditValues>) => (
-<<<<<<< HEAD
-        <form onSubmit={handleSubmit} id="formTwo">
+        <form onSubmit={handleSubmit} id="formTwo" data-testid="form-two">
           <hr />
-=======
-        <form onSubmit={handleSubmit} id="formTwo" data-testid="form-two">
->>>>>>> 3d063343
           <FormWrapper>
             <FormTitle>Select Ballots to Audit</FormTitle>
             {Object.keys(sampleSizeOptions).length &&
