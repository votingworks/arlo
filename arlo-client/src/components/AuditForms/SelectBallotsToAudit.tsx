/* eslint-disable no-null */

import React from 'react'
import styled from 'styled-components'
import { toast } from 'react-toastify'
import { Formik, FormikProps, Field } from 'formik'
import * as Yup from 'yup'
import FormSection, {
  FormSectionDescription,
  FormSectionLabel,
} from '../Form/FormSection'
import FormWrapper from '../Form/FormWrapper'
import FormButton from '../Form/FormButton'
import FormButtonBar from '../Form/FormButtonBar'
import { Jurisdiction, Audit, Contest } from '../../types'
import { api } from '../utilities'
import { generateOptions, ErrorLabel } from '../Form/_helpers'

const InputLabel = styled.label`
  display: inline-block;
`

interface Props {
  audit: Audit
  isLoading: boolean
  setIsLoading: (isLoading: boolean) => void
  updateAudit: () => void
  getStatus: () => Promise<Audit>
}

interface SelectBallotsToAuditValues {
  auditBoards: string
  manifest: File | null
  sampleSize: {
    [key: string]: number | ''
  }
}

const schema = Yup.object().shape({
  auditBoards: Yup.number()
    .typeError('Must be a number')
    .min(1, 'Too few Audit Boards')
    .max(5, 'Too many Audit Boards')
    .required('Required'),
  manifest: Yup.mixed()
    .required('You must upload a manifest')
    .test(
      'fileType',
      'You must upload a CSV file',
      value => value && value.type === 'text/csv'
    ),
})

const SelectBallotsToAudit = (props: Props) => {
  const { audit, isLoading, setIsLoading, updateAudit, getStatus } = props
  const manifestUploaded =
    audit.jurisdictions.length &&
    audit.jurisdictions[0].ballotManifest &&
    audit.jurisdictions[0].ballotManifest.filename &&
    audit.jurisdictions[0].ballotManifest.numBallots &&
    audit.jurisdictions[0].ballotManifest.numBatches

  const handlePost = async (values: SelectBallotsToAuditValues) => {
    const auditBoards = Array.from(
      Array(parseInt(values.auditBoards)).keys()
    ).map(i => {
      return {
        id: `audit-board-${i + 1}`,
        name: `Audit Board #${i + 1}`,
        members: [],
      }
    })

    try {
      // upload jurisdictions
      const data: Jurisdiction[] = [
        {
          id: 'jurisdiction-1',
          name: 'Jurisdiction 1',
          contests: [...audit.contests].map(contest => contest.id),
          auditBoards: auditBoards,
        },
      ]
      setIsLoading(true)
      if (Object.values(values.sampleSize).some(sampleSize => !!sampleSize)) {
<<<<<<< HEAD
        const body = JSON.stringify({
          size: Number(values.sampleSize[audit.contests[0].id]), // until multiple contests are supported
        })
        await api('/audit/sample-size', { method: 'POST', body })
=======
        const body = {
          size: values.sampleSize[audit.contests[0].id], // until multiple contests are supported
        }
        await api('/audit/sample-size', {
          method: 'POST',
          body: JSON.stringify(body),
          headers: {
            'Content-Type': 'application/json',
          },
        })
>>>>>>> bbad1c7b
      }
      await api('/audit/jurisdictions', {
        method: 'POST',
        body: JSON.stringify({ jurisdictions: data }),
        headers: {
          'Content-Type': 'application/json',
        },
      }).then(
        async success => {
          const newStatus = await getStatus()
          const jurisdictionID: string = newStatus.jurisdictions[0].id

          // upload form data
          if (!values.manifest) {
            updateAudit()
            return
          }
          const formData: FormData = new FormData()
          formData.append('manifest', values.manifest, values.manifest.name)
          await api(`/jurisdiction/${jurisdictionID}/manifest`, {
            method: 'POST',
            body: formData,
          })

          updateAudit()
        },
        error => {
          toast.error(error.message)
          return
        }
      )
    } catch (err) {
      toast.error(err.message)
    }
  }

  const initialState: SelectBallotsToAuditValues = {
    auditBoards:
      '' +
      ((audit.jurisdictions.length &&
        audit.jurisdictions[0].auditBoards.length) ||
        1),
    manifest: null,
    sampleSize: [...audit.contests].reduce((a: any, c) => {
      a[c.id] = c.sampleSizeOptions
        ? c.sampleSizeOptions[0].size.toString()
        : ''
      if (audit.rounds[0]) {
        const rc = audit.rounds[0].contests.find(v => v.id === c.id)
        a[c.id] = rc!.sampleSize.toString()
      }
      return a
    }, {}),
  }

  const sampleSizeOptions = [...audit.contests].reduce(
    (acc: any, contest: Contest) => {
      acc[contest.id] = contest.sampleSizeOptions
        ? contest.sampleSizeOptions.map(option => ({
            ...option,
            size: option.size.toString(),
          }))
        : []
      return acc
    },
    {}
  )

  return (
    <Formik
      initialValues={initialState}
      validationSchema={schema}
      onSubmit={handlePost}
      enableReinitialize
      render={({
        handleBlur,
        handleChange,
        handleSubmit,
        values,
        errors,
        touched,
        setFieldValue,
      }: FormikProps<SelectBallotsToAuditValues>) => (
        <form onSubmit={handleSubmit} id="formTwo">
          <FormWrapper>
            {Object.keys(sampleSizeOptions).length && (
              <FormSection>
                <FormSectionLabel>Estimated Sample Size</FormSectionLabel>
                <FormSectionDescription>
                  Choose the initial sample size for each contest you would like
                  to use for Round 1 of the audit from the options below.
                </FormSectionDescription>
                {Object.keys(sampleSizeOptions).map((key: any, i: number) => (
                  <React.Fragment key={key}>
                    {Object.keys(sampleSizeOptions).length > 1 && (
                      <FormSectionLabel>
                        Contest {i + 1} sample size
                      </FormSectionLabel>
                    )}
                    <FormSectionDescription>
                      {/* eslint-disable react/no-array-index-key */}
<<<<<<< HEAD
                      {sampleSizeOptions[key].map((option: any, j: number) => {
                        const id = `sample-size-${key}-${
                          option.size
                        }-${option.prob || ''}`
                        return (
                          <p key={key + j}>
                            <span style={{ whiteSpace: 'nowrap' }}>
                              <Field
                                id={id}
                                name={`sampleSize[${key}]`}
                                component="input"
                                value={option.size}
                                checked={values.sampleSize[key] === option.size}
                                disabled={!!audit.rounds.length}
                                type="radio"
                              />
                              <InputLabel htmlFor={id}>
                                {option.type
                                  ? 'BRAVO Average Sample Number: '
                                  : ''}
                                {`${option.size} samples`}
                                {option.prob
                                  ? ` (${option.prob} chance of reaching risk limit and completing the audit in one round)`
                                  : ''}
                              </InputLabel>
                            </span>
                          </p>
                        )
                      })}
=======
                      {sampleSizeOptions[key].map((option: any, j: number) => (
                        <p key={key + j}>
                          <span style={{ whiteSpace: 'nowrap' }}>
                            <Field
                              id={`${key}-${option.size}`}
                              name={`sampleSize[${key}]`}
                              component="input"
                              value={option.size}
                              checked={values.sampleSize[key] === option.size}
                              disabled={!!audit.rounds.length}
                              type="radio"
                            />
                            <InputLabel htmlFor={`${key}-${option.size}`}>
                              {option.type
                                ? 'BRAVO Average Sample Number: '
                                : ''}
                              {`${option.size} samples`}
                              {option.prob
                                ? ` (${option.prob *
                                    100}% chance of reaching risk limit and completing the audit in one round)`
                                : ''}
                            </InputLabel>
                          </span>
                        </p>
                      ))}
>>>>>>> bbad1c7b
                    </FormSectionDescription>
                  </React.Fragment>
                ))}
              </FormSection>
            )}
            <FormSection
              label="Number of Audit Boards"
              description="Set the number of audit boards you with to use."
            >
              <select
                id="auditBoards"
                name="auditBoards"
                value={values.auditBoards}
                onChange={handleChange}
                onBlur={handleBlur}
                disabled={!!audit.rounds.length}
              >
                {generateOptions(5)}
              </select>
              {errors.auditBoards && touched.auditBoards && (
                <ErrorLabel>{errors.auditBoards}</ErrorLabel>
              )}
            </FormSection>
            <FormSection label="Ballot Manifest">
              {manifestUploaded && audit.jurisdictions[0].ballotManifest ? ( // duplicating effect of manifestUploaded for TS
                <React.Fragment>
                  <FormSectionDescription>
                    <b>Filename:</b>{' '}
                    {audit.jurisdictions[0].ballotManifest.filename}
                  </FormSectionDescription>
                  <FormSectionDescription>
                    <b>Ballots:</b>{' '}
                    {audit.jurisdictions[0].ballotManifest.numBallots}
                  </FormSectionDescription>
                  <FormSectionDescription>
                    <b>Batches:</b>{' '}
                    {audit.jurisdictions[0].ballotManifest.numBatches}
                  </FormSectionDescription>
                </React.Fragment>
              ) : (
                <React.Fragment>
                  <FormSectionDescription>
                    Click &quot;Browse&quot; to choose the appropriate Ballot
                    Manifest file from your computer
                  </FormSectionDescription>
                  <input
                    type="file"
                    accept=".csv"
                    name="manifest"
                    onChange={e => {
                      setFieldValue(
                        'manifest',
                        (e.currentTarget.files && e.currentTarget.files[0]) ||
                          null
                      )
                    }}
                    onBlur={handleBlur}
                  />
                  {errors.manifest && touched.manifest && (
                    <ErrorLabel>{errors.manifest}</ErrorLabel>
                  )}
                </React.Fragment>
              )}
            </FormSection>
          </FormWrapper>
          {!audit.rounds.length && isLoading && <p>Loading...</p>}
          {!audit.rounds.length && !isLoading && (
            <FormButtonBar>
              <FormButton type="button" onClick={handleSubmit}>
                Select Ballots To Audit
              </FormButton>
            </FormButtonBar>
          )}
        </form>
      )}
    />
  )
}

export default React.memo(SelectBallotsToAudit)<|MERGE_RESOLUTION|>--- conflicted
+++ resolved
@@ -83,12 +83,6 @@
       ]
       setIsLoading(true)
       if (Object.values(values.sampleSize).some(sampleSize => !!sampleSize)) {
-<<<<<<< HEAD
-        const body = JSON.stringify({
-          size: Number(values.sampleSize[audit.contests[0].id]), // until multiple contests are supported
-        })
-        await api('/audit/sample-size', { method: 'POST', body })
-=======
         const body = {
           size: values.sampleSize[audit.contests[0].id], // until multiple contests are supported
         }
@@ -99,7 +93,6 @@
             'Content-Type': 'application/json',
           },
         })
->>>>>>> bbad1c7b
       }
       await api('/audit/jurisdictions', {
         method: 'POST',
@@ -201,7 +194,6 @@
                     )}
                     <FormSectionDescription>
                       {/* eslint-disable react/no-array-index-key */}
-<<<<<<< HEAD
                       {sampleSizeOptions[key].map((option: any, j: number) => {
                         const id = `sample-size-${key}-${
                           option.size
@@ -224,40 +216,14 @@
                                   : ''}
                                 {`${option.size} samples`}
                                 {option.prob
-                                  ? ` (${option.prob} chance of reaching risk limit and completing the audit in one round)`
+                                  ? ` (${option.prob *
+                                      100}% chance of reaching risk limit and completing the audit in one round)`
                                   : ''}
                               </InputLabel>
                             </span>
                           </p>
                         )
                       })}
-=======
-                      {sampleSizeOptions[key].map((option: any, j: number) => (
-                        <p key={key + j}>
-                          <span style={{ whiteSpace: 'nowrap' }}>
-                            <Field
-                              id={`${key}-${option.size}`}
-                              name={`sampleSize[${key}]`}
-                              component="input"
-                              value={option.size}
-                              checked={values.sampleSize[key] === option.size}
-                              disabled={!!audit.rounds.length}
-                              type="radio"
-                            />
-                            <InputLabel htmlFor={`${key}-${option.size}`}>
-                              {option.type
-                                ? 'BRAVO Average Sample Number: '
-                                : ''}
-                              {`${option.size} samples`}
-                              {option.prob
-                                ? ` (${option.prob *
-                                    100}% chance of reaching risk limit and completing the audit in one round)`
-                                : ''}
-                            </InputLabel>
-                          </span>
-                        </p>
-                      ))}
->>>>>>> bbad1c7b
                     </FormSectionDescription>
                   </React.Fragment>
                 ))}
